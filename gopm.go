// Copyright 2013 gopm authors.
//
// Licensed under the Apache License, Version 2.0 (the "License"): you may
// not use this file except in compliance with the License. You may obtain
// a copy of the License at
//
//     http://www.apache.org/licenses/LICENSE-2.0
//
// Unless required by applicable law or agreed to in writing, software
// distributed under the License is distributed on an "AS IS" BASIS, WITHOUT
// WARRANTIES OR CONDITIONS OF ANY KIND, either express or implied. See the
// License for the specific language governing permissions and limitations
// under the License.

// gopm(Go Package Manager) is a Go package manage tool for search, install, update and share packages in Go.
package main

import (
	"fmt"
	"io"
	"os"
	"runtime"
	"strings"
	"sync"
	"text/template"
	"unicode"
	"unicode/utf8"

	//"github.com/Unknwon/com"

	"github.com/gpmgo/gopm/cmd"
)

// +build go1.1

// Test that go1.1 tag above is included in builds. main.go refers to this definition.
const go11tag = true

const APP_VER = "0.5.1.1108"

// Commands lists the available commands and help topics.
// The order here is the order in which they are printed by 'gopm help'.
var commands = []*cmd.Command{
	cmd.CmdGet,
	//cmd.CmdSearch,
	//cmd.CmdServe,
	cmd.CmdGen,
	cmd.CmdRun,
<<<<<<< HEAD
	cmd.CmdVersion,
	cmd.CmdInstall,

	/*cmdClean,
	cmdDoc,
	cmdEnv,
	cmdFix,
	cmdFmt,
	cmdList,
	cmdTest,
	cmdTool,
	cmdVet,

	helpGopath,
	helpPackages,
	helpRemote,
	helpTestflag,
	helpTestfunc,*/
=======
	cmd.CmdBuild,
	cmd.CmdInstall,

	/*
		cmdClean,
		cmdDoc,
		cmdEnv,
		cmdFix,
		cmdFmt,
		cmdList,
		cmdTest,
		cmdTool,
		cmdVet,

		helpGopath,
		helpPackages,
		helpRemote,
		helpTestflag,
		helpTestfunc,*/
>>>>>>> 0bd637d6
}

func init() {
	runtime.GOMAXPROCS(runtime.NumCPU())
}

func main() {
	// Check length of arguments.
	args := os.Args[1:]
	if len(args) < 1 {
		usage()
		return
	}

	// Show help documentation.
	if args[0] == "help" {
		help(args[1:])
		return
	}

	// Check commands and run.
	for _, comm := range commands {
		if comm.Name() == args[0] && comm.Run != nil {
			// if comm.Name() != "serve" {
			// 	err := cmd.AutoRun()
			// 	if err == nil {
			// 		comm.Run(comm, args[1:])
			// 	} else {
			// 		com.ColorLog("[ERRO] %v\n", err)
			// 	}
			// } else {
			comm.Run(comm, args[1:])
			// }
			exit()
			return
		}
	}

	fmt.Fprintf(os.Stderr, "gopm: unknown subcommand %q\nRun 'gopm help' for usage.\n", args[0])
	setExitStatus(2)
	exit()
}

var exitStatus = 0
var exitMu sync.Mutex

func setExitStatus(n int) {
	exitMu.Lock()
	if exitStatus < n {
		exitStatus = n
	}
	exitMu.Unlock()
}

var usageTemplate = `
Usage: gopm <command> [args]

The commands are:
{{range .}}{{if .Runnable}}
    {{.Name | printf "%-11s"}} {{.Short}}{{end}}{{end}}

Use "gopm help [command]" for more information about a command.

Additional help topics:
{{range .}}{{if not .Runnable}}
    {{.Name | printf "%-11s"}} {{.Short}}{{end}}{{end}}

Use "gopm help [topic]" for more information about that topic.

` + `gopm@` + APP_VER + "\n"

var helpTemplate = `{{if .Runnable}}usage: gopm {{.UsageLine}}

{{end}}{{.Long | trim}}
`

// tmpl executes the given template text on data, writing the result to w.
func tmpl(w io.Writer, text string, data interface{}) {
	t := template.New("top")
	t.Funcs(template.FuncMap{"trim": strings.TrimSpace, "capitalize": capitalize})
	template.Must(t.Parse(text))
	if err := t.Execute(w, data); err != nil {
		panic(err)
	}
}

func capitalize(s string) string {
	if s == "" {
		return s
	}
	r, n := utf8.DecodeRuneInString(s)
	return string(unicode.ToTitle(r)) + s[n:]
}

func printUsage(w io.Writer) {
	tmpl(w, usageTemplate, commands)
}

func usage() {
	printUsage(os.Stderr)
	os.Exit(2)
}

// help implements the 'help' command.
func help(args []string) {
	if len(args) == 0 {
		printUsage(os.Stdout)
		// not exit 2: succeeded at 'gopm help'.
		return
	}
	if len(args) != 1 {
		fmt.Fprintf(os.Stderr, "usage: gopm help command\n\nToo many arguments given.\n")
		os.Exit(2) // failed at 'gopm help'
	}

	arg := args[0]

	for _, cmd := range commands {
		if cmd.Name() == arg {
			tmpl(os.Stdout, helpTemplate, cmd)
			// not exit 2: succeeded at 'gopm help cmd'.
			return
		}
	}

	fmt.Fprintf(os.Stderr, "Unknown help topic %#q.  Run 'gopm help'.\n", arg)
	os.Exit(2) // failed at 'gopm help cmd'
}

var atexitFuncs []func()

func atexit(f func()) {
	atexitFuncs = append(atexitFuncs, f)
}

func exit() {
	for _, f := range atexitFuncs {
		f()
	}
	os.Exit(exitStatus)
}<|MERGE_RESOLUTION|>--- conflicted
+++ resolved
@@ -46,26 +46,6 @@
 	//cmd.CmdServe,
 	cmd.CmdGen,
 	cmd.CmdRun,
-<<<<<<< HEAD
-	cmd.CmdVersion,
-	cmd.CmdInstall,
-
-	/*cmdClean,
-	cmdDoc,
-	cmdEnv,
-	cmdFix,
-	cmdFmt,
-	cmdList,
-	cmdTest,
-	cmdTool,
-	cmdVet,
-
-	helpGopath,
-	helpPackages,
-	helpRemote,
-	helpTestflag,
-	helpTestfunc,*/
-=======
 	cmd.CmdBuild,
 	cmd.CmdInstall,
 
@@ -85,7 +65,6 @@
 		helpRemote,
 		helpTestflag,
 		helpTestfunc,*/
->>>>>>> 0bd637d6
 }
 
 func init() {

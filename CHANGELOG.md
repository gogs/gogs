# Changelog

All notable changes to Gogs are documented in this file.

## 0.14.0+dev (`main`)

### Added

- Support using TLS for Redis session provider using `[session] PROVIDER_CONFIG = ...,tls=true`. [#7860](https://github.com/gogs/gogs/pull/7860)
<<<<<<< HEAD
- Start publishing next-generation, security-focused Docker image via `gogs/gogs:next-latest`, which will become the default image distribution (`gogs/gogs:latest`) starting 0.15.0. While not all container options support have been added in the next-generation image, the use of current legacy Docker image is deprecated, it will be published as `gogs/gogs:legacy-latest` starting 0.15.0, and be completely removed starting 0.16.0. [#8061](https://github.com/gogs/gogs/pull/8061)
=======
- Support expanading values in `app.ini` from environment variables, e.g. `[database] PASSWORD = ${DATABASE_PASSWORD}`. [#8057](https://github.com/gogs/gogs/pull/8057)
>>>>>>> 16f466d1

### Changed

- The required Go version to compile source code changed to 1.24.
- The build tag `cert` has been removed, and the `gogs cert` subcommand is now always available. [#7883](https://github.com/gogs/gogs/pull/7883)
- Updated Mermaid JS to 11.9.0. [#8009](https://github.com/gogs/gogs/pull/8009)

### Fixed

- Submodules using `ssh://` protocol and a port number are not rendered correctly. [#4941](https://github.com/gogs/gogs/issues/4941)
- Missing link to user profile on the first commit in commits history page. [#7404](https://github.com/gogs/gogs/issues/7404)

## 0.13.3

### Fixed

- _Security:_ Stored XSS in PDF renderer. [GHSA-xh32-cx6c-cp4v](https://github.com/gogs/gogs/security/advisories/GHSA-xh32-cx6c-cp4v)
- _Security:_ Path Traversal in file editing UI. [GHSA-wj44-9vcg-wjq7](https://github.com/gogs/gogs/security/advisories/GHSA-wj44-9vcg-wjq7)
- Randomly timeout on repository file uploads. [#7890](https://github.com/gogs/gogs/pull/7890)
- Unable to override email templates in custom directory. [#7905](https://github.com/gogs/gogs/pull/7905)

## 0.13.2

### Fixed

- _Security:_ Path Traversal in file editing UI. [GHSA-r7j8-5h9c-f6fx](https://github.com/gogs/gogs/security/advisories/GHSA-r7j8-5h9c-f6fx)
- _Security:_ Path Traversal in file update API. [GHSA-qf5v-rp47-55gg](https://github.com/gogs/gogs/security/advisories/GHSA-qf5v-rp47-55gg)
- _Security:_ Argument Injection in the built-in SSH server. [GHSA-vm62-9jw3-c8w3](https://github.com/gogs/gogs/security/advisories/GHSA-vm62-9jw3-c8w3)
- _Security:_ Deletion of internal files. [GHSA-ccqv-43vm-4f3w](https://github.com/gogs/gogs/security/advisories/GHSA-ccqv-43vm-4f3w)
- _Security:_ Argument Injection during changes preview. [GHSA-9pp6-wq8c-3w2c](https://github.com/gogs/gogs/security/advisories/GHSA-9pp6-wq8c-3w2c)
- _Security:_ Argument Injection when tagging new releases. [GHSA-m27m-h5gj-wwmg](https://github.com/gogs/gogs/security/advisories/GHSA-m27m-h5gj-wwmg)
- Use the non-deprecated section name `[email]` during installation for email settings. [#7704](https://github.com/gogs/gogs/pull/7704)
- Use the non-deprecated section name `[email] PASSWORD` during installation for email password. [#7807](https://github.com/gogs/gogs/pull/7807)
- Make purple template label color to actually use the hexcode of purple. [#7722](https://github.com/gogs/gogs/pull/7722)

## 0.13.0

### Added

- Support using personal access token in the password field. [#3866](https://github.com/gogs/gogs/issues/3866)
- An unlisted option is added when create or migrate a repository. Unlisted repositories are public but not being listed for users without direct access in the UI. [#5733](https://github.com/gogs/gogs/issues/5733)
- New API endpoint `PUT /repos/:owner/:repo/contents/:path` for creating and update repository contents. [#5967](https://github.com/gogs/gogs/issues/5967)
- New configuration option `[git.timeout] DIFF` for customizing operation timeout of `git diff`. [#6315](https://github.com/gogs/gogs/issues/6315)
- New configuration option `[server] SSH_SERVER_MACS` for setting list of accepted MACs for connections to builtin SSH server. [#6434](https://github.com/gogs/gogs/issues/6434)
- New configuration option `[repository] DEFAULT_BRANCH` for setting default branch name for new repositories. [#7291](https://github.com/gogs/gogs/issues/7291)
- New configuration option `[server] SSH_SERVER_ALGORITHMS` for specifying the list of accepted key exchange algorithms for connections to builtin SSH server. [#7345](https://github.com/gogs/gogs/pull/7345)
- Support specifying custom schema for PostgreSQL. [#6695](https://github.com/gogs/gogs/pull/6695)
- Support rendering Mermaid diagrams in Markdown. [#6776](https://github.com/gogs/gogs/pull/6776)
- Docker: Allow passing extra arguments to the `backup` command. [#7060](https://github.com/gogs/gogs/pull/7060)
- New languages support: Mongolian, Romanian. [#6510](https://github.com/gogs/gogs/pull/6510) [#7082](https://github.com/gogs/gogs/pull/7082)

### Changed

- The default branch has been changed to `main`. [#6285](https://github.com/gogs/gogs/pull/6285)
- MSSQL as database backend is deprecated, installation page no longer shows it as an option. Existing installations and manually craft configuration file continue to work. [#6295](https://github.com/gogs/gogs/pull/6295)
- Use [Task](https://github.com/go-task/task) as the build tool. [#6297](https://github.com/gogs/gogs/pull/6297)
- The required Go version to compile source code changed to 1.18.
- Access tokens are now stored using their SHA256 hashes instead of raw values. [#7008](https://github.com/gogs/gogs/pull/7008)

### Fixed

- Unable to use LDAP authentication on ARM machines. [#6761](https://github.com/gogs/gogs/issues/6761)
- Unable to choose "Lookup Avatar by mail" in user settings without deleting custom avatar. [#7267](https://github.com/gogs/gogs/pull/7267)
- Mistakenly include the "data" directory under the custom directory in the Docker setup. [#7343](https://github.com/gogs/gogs/pull/7343)
- Unable to start after data recovery with an outdated migration version. [#7125](https://github.com/gogs/gogs/issues/7125)

### Removed

- ⚠️ Migrations before 0.12 are removed, installations not on 0.12 should upgrade to it to run the migrations and then upgrade to 0.13.
- Configuration section `[mailer]` is no longer used, please use `[email]`.
- Configuration section `[service]` is no longer used, please use `[auth]`.
- Configuration option `APP_NAME` is no longer used, please use `BRAND_NAME`.
- Configuration option `[security] REVERSE_PROXY_AUTHENTICATION_USER` is no longer used, please use `[auth] REVERSE_PROXY_AUTHENTICATION_HEADER`.
- Configuration option `[auth] ACTIVE_CODE_LIVE_MINUTES` is no longer used, please use `[auth] ACTIVATE_CODE_LIVES`.
- Configuration option `[auth] RESET_PASSWD_CODE_LIVE_MINUTES` is no longer used, please use `[auth] RESET_PASSWORD_CODE_LIVES`.
- Configuration option `[auth] ENABLE_CAPTCHA` is no longer used, please use `[auth] ENABLE_REGISTRATION_CAPTCHA`.
- Configuration option `[auth] ENABLE_NOTIFY_MAIL` is no longer used, please use `[user] ENABLE_EMAIL_NOTIFICATION`.
- Configuration option `[auth] REGISTER_EMAIL_CONFIRM` is no longer used, please use `[auth] REQUIRE_EMAIL_CONFIRMATION`.
- Configuration option `[session] GC_INTERVAL_TIME` is no longer used, please use `[session] GC_INTERVAL`.
- Configuration option `[session] SESSION_LIFE_TIME` is no longer used, please use `[session] MAX_LIFE_TIME`.
- Configuration option `[server] ROOT_URL` is no longer used, please use `[server] EXTERNAL_URL`.
- Configuration option `[server] LANDING_PAGE` is no longer used, please use `[server] LANDING_URL`.
- Configuration option `[database] DB_TYPE` is no longer used, please use `[database] TYPE`.
- Configuration option `[database] PASSWD` is no longer used, please use `[database] PASSWORD`.
- Remove option to use Makefile as the build tool. [#6980](https://github.com/gogs/gogs/pull/6980)

## 0.12.11

### Fixed

- _Security:_ Stored XSS for issue assignees. [#7145](https://github.com/gogs/gogs/issues/7145)
- _Security:_ OS Command Injection in repo editor on case-insensitive file systems. [#7030](https://github.com/gogs/gogs/issues/7030)
- Unable to render repository pages with implicit submodules (e.g. `get submodule "REDACTED": revision does not exist`). [#6436](https://github.com/gogs/gogs/issues/6436)

## 0.12.10

### Changed

- Support using `[security] LOCAL_NETWORK_ALLOWLIST = *` to allow all hostnames. [#7111](https://github.com/gogs/gogs/pull/7111)

### Fixed

- Unable to send webhooks to local network addresses after configured `[security] LOCAL_NETWORK_ALLOWLIST`. [#7074](https://github.com/gogs/gogs/issues/7074)

## 0.12.9

### Fixed

- _Security:_ OS Command Injection in file editor. [#7000](https://github.com/gogs/gogs/issues/7000)
- _Security:_ Sanitize `DisplayName` in repository issue list. [#7009](https://github.com/gogs/gogs/pull/7009)
- _Security:_ Path Traversal in file editor on Windows. [#7001](https://github.com/gogs/gogs/issues/7001)
- _Security:_ Path Traversal in Git HTTP endpoints. [#7002](https://github.com/gogs/gogs/issues/7002)
- Unable to init repository during creation on Windows. [#6967](https://github.com/gogs/gogs/issues/6967)
- Mysterious panic on `Value not found for type *repo.HTTPContext`. [#6963](https://github.com/gogs/gogs/issues/6963)

## 0.12.8

### Changed

- All users (including admins) need to use the configuration option `[security] LOCAL_NETWORK_ALLOWLIST` to allow repository migration and webhooks to be able to access local network addresses, which is a comma separated list of hostnames. [#6988](https://github.com/gogs/gogs/pull/6988)

### Fixed

- _Security:_ SSRF in webhook. [#6901](https://github.com/gogs/gogs/issues/6901)
- _Security:_ XSS in cookies. [#6953](https://github.com/gogs/gogs/issues/6953)
- _Security:_ OS Command Injection in file uploading. [#6968](https://github.com/gogs/gogs/issues/6968)
- _Security:_ Remote Command Execution in file editing. [#6555](https://github.com/gogs/gogs/issues/6555)

## 0.12.7

### Fixed

- _Security:_ Stored XSS in issues. [#6919](https://github.com/gogs/gogs/issues/6919)
- Invalid character in `Access-Control-Allow-Credentials` response header. [#4983](https://github.com/gogs/gogs/issues/4983)
- Mysterious `ssh: overflow reading version string` errors from builtin SSH server. [#6882](https://github.com/gogs/gogs/issues/6882)

## 0.12.6

### Fixed

- _Security:_ Remote command execution in file uploading. [#6833](https://github.com/gogs/gogs/issues/6833)
- _Regression:_ Unable to migrate repository from other local Git hosting. Added a new configuration option `[security] LOCAL_NETWORK_ALLOWLIST`, which is a comma separated list of hostnames that are explicitly allowed to be accessed within the local network. [#6841](https://github.com/gogs/gogs/issues/6841)
- Slow start of Docker containers using NAS devices. [#6554](https://github.com/gogs/gogs/issues/6554)

## 0.12.5

### Fixed

- _Security:_ Potential SSRF in repository migration. [#6754](https://github.com/gogs/gogs/issues/6754)
- _Security:_ Improper PAM authorization handling. [#6810](https://github.com/gogs/gogs/issues/6810)

## 0.12.4

### Fixed

- _Security:_ Potential SSRF attack by CRLF injection via repository migration. [#6413](https://github.com/gogs/gogs/issues/6413)
- _Regression:_ Fixed smart links for issues stops rendering. [#6506](https://github.com/gogs/gogs/issues/6506)
- Added `X-Frame-Options` header to prevent Clickjacking. [#6409](https://github.com/gogs/gogs/issues/6409)

## 0.12.3

### Fixed

- _Regression:_ When running Gogs on Windows, push commits no longer fail on a daily basis with the error "pre-receive hook declined". [#6316](https://github.com/gogs/gogs/issues/6316)
- Auto-linked commit SHAs now have correct links. [#6300](https://github.com/gogs/gogs/issues/6300)
- Git LFS client (with version >= 2.5.0) wasn't able to upload files with known format (e.g. PNG, JPEG), and the server is expecting the HTTP Header `Content-Type` to be `application/octet-stream`. The server now tells the LFS client to always use `Content-Type: application/octet-stream` when upload files.

## 0.12.2

### Fixed

- _Regression:_ Pages are correctly rendered when requesting `?go-get=1` for subdirectories. [#6314](https://github.com/gogs/gogs/issues/6314)
- _Regression:_ Submodule with a relative path is linked correctly. [#6319](https://github.com/gogs/gogs/issues/6319)
- Backup can be processed when `--target` is specified on Windows. [#6339](https://github.com/gogs/gogs/issues/6339)
- Commit message contains keywords look like an issue reference no longer fails the push entirely. [#6289](https://github.com/gogs/gogs/issues/6289)

## 0.12.1

### Fixed

- The `updated_at` field is now correctly updated when updates an issue. [#6209](https://github.com/gogs/gogs/issues/6209)
- Fixed a regression which created `login_source.cfg` column to have `VARCHAR(255)` instead of `TEXT` in MySQL. [#6280](https://github.com/gogs/gogs/issues/6280)

## 0.12.0

### Added

- Support for Git LFS, you can read documentation for both [user](https://github.com/gogs/gogs/blob/main/docs/user/lfs.md) and [admin](https://github.com/gogs/gogs/blob/main/docs/admin/lfs.md). [#1322](https://github.com/gogs/gogs/issues/1322)
- Allow admin to remove observers from the repository. [#5803](https://github.com/gogs/gogs/pull/5803)
- Use `Last-Modified` HTTP header for raw files. [#5811](https://github.com/gogs/gogs/issues/5811)
- Support syntax highlighting for SAS code files (i.e. `.r`, `.sas`, `.tex`, `.yaml`). [#5856](https://github.com/gogs/gogs/pull/5856)
- Able to fill in pull request title with a template. [#5901](https://github.com/gogs/gogs/pull/5901)
- Able to override static files under `public/` directory, please refer to [documentation](https://gogs.io/docs/features/custom_template) for usage. [#5920](https://github.com/gogs/gogs/pull/5920)
- New API endpoint `GET /admin/teams/:teamid/members` to list members of a team. [#5877](https://github.com/gogs/gogs/issues/5877)
- Support backup with retention policy for Docker deployments. [#6140](https://github.com/gogs/gogs/pull/6140)

### Changed

- The organization profile page has changed to display at most 12 members. [#5506](https://github.com/gogs/gogs/issues/5506)
- The required Go version to compile source code changed to 1.14.
- All assets are now embedded into binary and served from memory by default. Set `[server] LOAD_ASSETS_FROM_DISK = true` to load them from disk. [#5920](https://github.com/gogs/gogs/pull/5920)
- Application and Go versions are removed from page footer and only show in the admin dashboard.
- Build tag for running as Windows Service has been changed from `miniwinsvc` to `minwinsvc`.
- Configuration option `APP_NAME` is deprecated and will end support in 0.13.0, please start using `BRAND_NAME`.
- Configuration option `[server] ROOT_URL` is deprecated and will end support in 0.13.0, please start using `[server] EXTERNAL_URL`.
- Configuration option `[server] LANDING_PAGE` is deprecated and will end support in 0.13.0, please start using `[server] LANDING_URL`.
- Configuration option `[database] DB_TYPE` is deprecated and will end support in 0.13.0, please start using `[database] TYPE`.
- Configuration option `[database] PASSWD` is deprecated and will end support in 0.13.0, please start using `[database] PASSWORD`.
- Configuration option `[security] REVERSE_PROXY_AUTHENTICATION_USER` is deprecated and will end support in 0.13.0, please start using `[auth] REVERSE_PROXY_AUTHENTICATION_HEADER`.
- Configuration section `[mailer]` is deprecated and will end support in 0.13.0, please start using `[email]`.
- Configuration section `[service]` is deprecated and will end support in 0.13.0, please start using `[auth]`.
- Configuration option `[auth] ACTIVE_CODE_LIVE_MINUTES` is deprecated and will end support in 0.13.0, please start using `[auth] ACTIVATE_CODE_LIVES`.
- Configuration option `[auth] RESET_PASSWD_CODE_LIVE_MINUTES` is deprecated and will end support in 0.13.0, please start using `[auth] RESET_PASSWORD_CODE_LIVES`.
- Configuration option `[auth] REGISTER_EMAIL_CONFIRM` is deprecated and will end support in 0.13.0, please start using `[auth] REQUIRE_EMAIL_CONFIRMATION`.
- Configuration option `[auth] ENABLE_CAPTCHA` is deprecated and will end support in 0.13.0, please start using `[auth] ENABLE_REGISTRATION_CAPTCHA`.
- Configuration option `[auth] ENABLE_NOTIFY_MAIL` is deprecated and will end support in 0.13.0, please start using `[user] ENABLE_EMAIL_NOTIFICATION`.
- Configuration option `[session] GC_INTERVAL_TIME` is deprecated and will end support in 0.13.0, please start using `[session] GC_INTERVAL`.
- Configuration option `[session] SESSION_LIFE_TIME` is deprecated and will end support in 0.13.0, please start using `[session] MAX_LIFE_TIME`.
- The name `-` is reserved and cannot be used for users or organizations.

### Fixed

- [Security] Potential open redirection with i18n.
- [Security] Potential ability to delete files outside a repository.
- [Security] Potential ability to set primary email on others' behalf from their verified emails.
- [Security] Potential XSS attack via `.ipynb`. [#5170](https://github.com/gogs/gogs/issues/5170)
- [Security] Potential SSRF attack via webhooks. [#5366](https://github.com/gogs/gogs/issues/5366)
- [Security] Potential CSRF attack in admin panel. [#5367](https://github.com/gogs/gogs/issues/5367)
- [Security] Potential stored XSS attack in some browsers. [#5397](https://github.com/gogs/gogs/issues/5397)
- [Security] Potential RCE on mirror repositories. [#5767](https://github.com/gogs/gogs/issues/5767)
- [Security] Potential XSS attack with raw markdown API. [#5907](https://github.com/gogs/gogs/pull/5907)
- File both modified and renamed within a commit treated as separate files. [#5056](https://github.com/gogs/gogs/issues/5056)
- Unable to restore the database backup to MySQL 8.0 with syntax error. [#5602](https://github.com/gogs/gogs/issues/5602)
- Open/close milestone redirects to a 404 page. [#5677](https://github.com/gogs/gogs/issues/5677)
- Disallow multiple tokens with same name. [#5587](https://github.com/gogs/gogs/issues/5587) [#5820](https://github.com/gogs/gogs/pull/5820)
- Enable Federated Avatar Lookup could cause server to crash. [#5848](https://github.com/gogs/gogs/issues/5848)
- Private repositories are hidden in the organization's view. [#5869](https://github.com/gogs/gogs/issues/5869)
- Users have access to base repository cannot view commits in forks. [#5878](https://github.com/gogs/gogs/issues/5878)
- Server error when changing email address in user settings page. [#5899](https://github.com/gogs/gogs/issues/5899)
- Fall back to use RFC 3339 as time layout when misconfigured. [#6098](https://github.com/gogs/gogs/issues/6098)
- Unable to update team with server error. [#6185](https://github.com/gogs/gogs/issues/6185)
- Webhooks are not fired after push when `[service] REQUIRE_SIGNIN_VIEW = true`.
- Files with identical content are randomly displayed one of them.

### Removed

- Configuration option `[other] SHOW_FOOTER_VERSION`
- Configuration option `[server] STATIC_ROOT_PATH`
- Configuration option `[repository] MIRROR_QUEUE_LENGTH`
- Configuration option `[repository] PULL_REQUEST_QUEUE_LENGTH`
- Configuration option `[session] ENABLE_SET_COOKIE`
- Configuration option `[release.attachment] PATH`
- Configuration option `[webhook] QUEUE_LENGTH`
- Build tag `sqlite`, which means CGO is now required.

---

**Older change logs can be found on [GitHub](https://github.com/gogs/gogs/releases?after=v0.12.0).**<|MERGE_RESOLUTION|>--- conflicted
+++ resolved
@@ -7,11 +7,8 @@
 ### Added
 
 - Support using TLS for Redis session provider using `[session] PROVIDER_CONFIG = ...,tls=true`. [#7860](https://github.com/gogs/gogs/pull/7860)
-<<<<<<< HEAD
+- Support expanading values in `app.ini` from environment variables, e.g. `[database] PASSWORD = ${DATABASE_PASSWORD}`. [#8057](https://github.com/gogs/gogs/pull/8057)
 - Start publishing next-generation, security-focused Docker image via `gogs/gogs:next-latest`, which will become the default image distribution (`gogs/gogs:latest`) starting 0.15.0. While not all container options support have been added in the next-generation image, the use of current legacy Docker image is deprecated, it will be published as `gogs/gogs:legacy-latest` starting 0.15.0, and be completely removed starting 0.16.0. [#8061](https://github.com/gogs/gogs/pull/8061)
-=======
-- Support expanading values in `app.ini` from environment variables, e.g. `[database] PASSWORD = ${DATABASE_PASSWORD}`. [#8057](https://github.com/gogs/gogs/pull/8057)
->>>>>>> 16f466d1
 
 ### Changed
 

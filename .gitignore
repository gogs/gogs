--- conflicted
+++ resolved
@@ -3,8 +3,4 @@
 *.exe~
 .DS_Store
 *.db
-<<<<<<< HEAD
-*.log
-=======
-xorm.log
->>>>>>> 1abcbd57
+*.log
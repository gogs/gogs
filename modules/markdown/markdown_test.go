package markdown_test

import (
	. "github.com/gogits/gogs/modules/markdown"
	. "github.com/smartystreets/goconvey/convey"
	"testing"

	"bytes"
	"github.com/gogits/gogs/modules/setting"
	"github.com/russross/blackfriday"
)

func TestMarkdown(t *testing.T) {
<<<<<<< HEAD
	var (
		urlPrefix                   = "/prefix"
		metas     map[string]string = nil
	)
	setting.AppSubUrlDepth = 0

	Convey("Rendering an issue link", t, func() {
		Convey("To the internal issue tracker", func() {
			Convey("It should not render anything when there are no issues", func() {
=======
	Convey("Rendering an issue mention", t, func() {
		var (
			urlPrefix                   = "/prefix"
			metas     map[string]string = nil
		)
		setting.AppSubUrlDepth = 0

		Convey("To the internal issue tracker", func() {
			Convey("It should not render anything when there are no mentions", func() {
>>>>>>> 528682a2
				testCases := []string{
					"",
					"this is a test",
					"test 123 123 1234",
					"#",
					"# # #",
					"# 123",
					"#abcd",
					"##1234",
					"test#1234",
					"#1234test",
					" test #1234test",
				}

				for i := 0; i < len(testCases); i++ {
					So(string(RenderIssueIndexPattern([]byte(testCases[i]), urlPrefix, metas)), ShouldEqual, testCases[i])
				}
			})
<<<<<<< HEAD
			Convey("It should render freestanding issue mentions", func() {
=======
			Convey("It should render freestanding mentions", func() {
>>>>>>> 528682a2
				testCases := []string{
					"#1234 test", "<a href=\"/prefix/issues/1234\">#1234</a> test",
					"test #1234 issue", "test <a href=\"/prefix/issues/1234\">#1234</a> issue",
					"test issue #1234", "test issue <a href=\"/prefix/issues/1234\">#1234</a>",
					"#5 test", "<a href=\"/prefix/issues/5\">#5</a> test",
					"test #5 issue", "test <a href=\"/prefix/issues/5\">#5</a> issue",
					"test issue #5", "test issue <a href=\"/prefix/issues/5\">#5</a>",
				}

				for i := 0; i < len(testCases); i += 2 {
					So(string(RenderIssueIndexPattern([]byte(testCases[i]), urlPrefix, metas)), ShouldEqual, testCases[i+1])
				}
			})
<<<<<<< HEAD
			Convey("It should not render issue without leading space", func() {
=======
			Convey("It should not render issue mention without leading space", func() {
>>>>>>> 528682a2
				input := []byte("test#54321 issue")
				expected := "test#54321 issue"
				So(string(RenderIssueIndexPattern(input, urlPrefix, metas)), ShouldEqual, expected)
			})
<<<<<<< HEAD
			Convey("It should not render issue without trailing space", func() {
=======
			Convey("It should not render issue mention without trailing space", func() {
>>>>>>> 528682a2
				input := []byte("test #54321issue")
				expected := "test #54321issue"
				So(string(RenderIssueIndexPattern(input, urlPrefix, metas)), ShouldEqual, expected)
			})
<<<<<<< HEAD
			Convey("It should render issue in parentheses", func() {
=======
			Convey("It should render issue mention in parentheses", func() {
>>>>>>> 528682a2
				testCases := []string{
					"(#54321 issue)", "(<a href=\"/prefix/issues/54321\">#54321</a> issue)",
					"test (#54321) issue", "test (<a href=\"/prefix/issues/54321\">#54321</a>) issue",
					"test (#54321 extra) issue", "test (<a href=\"/prefix/issues/54321\">#54321</a> extra) issue",
					"test (#54321 issue)", "test (<a href=\"/prefix/issues/54321\">#54321</a> issue)",
					"test (#54321)", "test (<a href=\"/prefix/issues/54321\">#54321</a>)",
				}

				for i := 0; i < len(testCases); i += 2 {
					So(string(RenderIssueIndexPattern([]byte(testCases[i]), urlPrefix, metas)), ShouldEqual, testCases[i+1])
				}
			})
<<<<<<< HEAD
			Convey("It should render multiple issues in the same line", func() {
=======
			Convey("It should render multiple issue mentions in the same line", func() {
>>>>>>> 528682a2
				testCases := []string{
					"#54321 #1243", "<a href=\"/prefix/issues/54321\">#54321</a> <a href=\"/prefix/issues/1243\">#1243</a>",
					"test #54321 #1243", "test <a href=\"/prefix/issues/54321\">#54321</a> <a href=\"/prefix/issues/1243\">#1243</a>",
					"(#54321 #1243)", "(<a href=\"/prefix/issues/54321\">#54321</a> <a href=\"/prefix/issues/1243\">#1243</a>)",
					"(#54321)(#1243)", "(<a href=\"/prefix/issues/54321\">#54321</a>)(<a href=\"/prefix/issues/1243\">#1243</a>)",
					"text #54321 test #1243 issue", "text <a href=\"/prefix/issues/54321\">#54321</a> test <a href=\"/prefix/issues/1243\">#1243</a> issue",
					"#1 (#4321) test", "<a href=\"/prefix/issues/1\">#1</a> (<a href=\"/prefix/issues/4321\">#4321</a>) test",
				}

				for i := 0; i < len(testCases); i += 2 {
					So(string(RenderIssueIndexPattern([]byte(testCases[i]), urlPrefix, metas)), ShouldEqual, testCases[i+1])
				}
			})
		})
		Convey("To an external issue tracker with numeric style", func() {
			metas = make(map[string]string)
			metas["format"] = "https://someurl.com/{user}/{repo}/{index}"
			metas["user"] = "someuser"
			metas["repo"] = "somerepo"
			metas["style"] = ISSUE_NAME_STYLE_NUMERIC

<<<<<<< HEAD
			Convey("should not render anything when there are no issues", func() {
=======
			Convey("should not render anything when there are no mentions", func() {
>>>>>>> 528682a2
				testCases := []string{
					"this is a test",
					"test 123 123 1234",
					"#",
					"# # #",
					"# 123",
					"#abcd",
				}

				for i := 0; i < len(testCases); i++ {
					So(string(RenderIssueIndexPattern([]byte(testCases[i]), urlPrefix, metas)), ShouldEqual, testCases[i])
				}
			})
<<<<<<< HEAD
			Convey("It should render freestanding issue", func() {
=======
			Convey("It should render freestanding issue mentions", func() {
>>>>>>> 528682a2
				testCases := []string{
					"#1234 test", "<a href=\"https://someurl.com/someuser/somerepo/1234\">#1234</a> test",
					"test #1234 issue", "test <a href=\"https://someurl.com/someuser/somerepo/1234\">#1234</a> issue",
					"test issue #1234", "test issue <a href=\"https://someurl.com/someuser/somerepo/1234\">#1234</a>",
					"#5 test", "<a href=\"https://someurl.com/someuser/somerepo/5\">#5</a> test",
					"test #5 issue", "test <a href=\"https://someurl.com/someuser/somerepo/5\">#5</a> issue",
					"test issue #5", "test issue <a href=\"https://someurl.com/someuser/somerepo/5\">#5</a>",
				}
				for i := 0; i < len(testCases); i += 2 {
					So(string(RenderIssueIndexPattern([]byte(testCases[i]), urlPrefix, metas)), ShouldEqual, testCases[i+1])
				}
			})
			Convey("It should not render issue mention without leading space", func() {
				input := []byte("test#54321 issue")
				expected := "test#54321 issue"
				So(string(RenderIssueIndexPattern(input, urlPrefix, metas)), ShouldEqual, expected)
			})
			Convey("It should not render issue mention without trailing space", func() {
				input := []byte("test #54321issue")
				expected := "test #54321issue"
				So(string(RenderIssueIndexPattern(input, urlPrefix, metas)), ShouldEqual, expected)
			})
<<<<<<< HEAD
			Convey("It should render mention in parentheses", func() {
=======
			Convey("It should render issue mention in parentheses", func() {
>>>>>>> 528682a2
				testCases := []string{
					"(#54321 issue)", "(<a href=\"https://someurl.com/someuser/somerepo/54321\">#54321</a> issue)",
					"test (#54321) issue", "test (<a href=\"https://someurl.com/someuser/somerepo/54321\">#54321</a>) issue",
					"test (#54321 extra) issue", "test (<a href=\"https://someurl.com/someuser/somerepo/54321\">#54321</a> extra) issue",
					"test (#54321 issue)", "test (<a href=\"https://someurl.com/someuser/somerepo/54321\">#54321</a> issue)",
					"test (#54321)", "test (<a href=\"https://someurl.com/someuser/somerepo/54321\">#54321</a>)",
				}

				for i := 0; i < len(testCases); i += 2 {
					So(string(RenderIssueIndexPattern([]byte(testCases[i]), urlPrefix, metas)), ShouldEqual, testCases[i+1])
				}
			})
<<<<<<< HEAD
			Convey("It should render multiple mentions in the same line", func() {
=======
			Convey("It should render multiple issue mentions in the same line", func() {
>>>>>>> 528682a2
				testCases := []string{
					"#54321 #1243", "<a href=\"https://someurl.com/someuser/somerepo/54321\">#54321</a> <a href=\"https://someurl.com/someuser/somerepo/1243\">#1243</a>",
					"test #54321 #1243", "test <a href=\"https://someurl.com/someuser/somerepo/54321\">#54321</a> <a href=\"https://someurl.com/someuser/somerepo/1243\">#1243</a>",
					"(#54321 #1243)", "(<a href=\"https://someurl.com/someuser/somerepo/54321\">#54321</a> <a href=\"https://someurl.com/someuser/somerepo/1243\">#1243</a>)",
					"(#54321)(#1243)", "(<a href=\"https://someurl.com/someuser/somerepo/54321\">#54321</a>)(<a href=\"https://someurl.com/someuser/somerepo/1243\">#1243</a>)",
					"text #54321 test #1243 issue", "text <a href=\"https://someurl.com/someuser/somerepo/54321\">#54321</a> test <a href=\"https://someurl.com/someuser/somerepo/1243\">#1243</a> issue",
					"#1 (#4321) test", "<a href=\"https://someurl.com/someuser/somerepo/1\">#1</a> (<a href=\"https://someurl.com/someuser/somerepo/4321\">#4321</a>) test",
				}

				for i := 0; i < len(testCases); i += 2 {
					So(string(RenderIssueIndexPattern([]byte(testCases[i]), urlPrefix, metas)), ShouldEqual, testCases[i+1])
				}
			})
		})
		Convey("To an external issue tracker with alphanumeric style", func() {
			metas = make(map[string]string)
			metas["format"] = "https://someurl.com/{user}/{repo}/?b={index}"
			metas["user"] = "someuser"
			metas["repo"] = "somerepo"
			metas["style"] = ISSUE_NAME_STYLE_ALPHANUMERIC
<<<<<<< HEAD
			Convey("It should not render anything when there are no issues", func() {
=======
			Convey("It should not render anything when there are no mentions", func() {
>>>>>>> 528682a2
				testCases := []string{
					"",
					"this is a test",
					"test 123 123 1234",
					"#",
					"##1234",
					"# 123",
					"#abcd",
					"test #123",
					"abc-1234",         // issue prefix must be capital
					"ABc-1234",         // issue prefix must be _all_ capital
					"ABCDEFGHIJK-1234", // the limit is 10 characters in the prefix
					"ABC1234",          // dash is required
					"test ABC- test",   // number is required
					"test -1234 test",  // prefix is required
					"testABC-123 test", // leading space is required
					"test ABC-123test", // trailing space is required
					"ABC-0123",         // no leading zero
				}

				for i := 0; i < len(testCases); i += 2 {
					So(string(RenderIssueIndexPattern([]byte(testCases[i]), urlPrefix, metas)), ShouldEqual, testCases[i])
				}
			})
<<<<<<< HEAD
			Convey("It should render freestanding issue", func() {
=======
			Convey("It should render freestanding issue mention", func() {
>>>>>>> 528682a2
				testCases := []string{
					"OTT-1234 test", "<a href=\"https://someurl.com/someuser/somerepo/?b=OTT-1234\">OTT-1234</a> test",
					"test T-12 issue", "test <a href=\"https://someurl.com/someuser/somerepo/?b=T-12\">T-12</a> issue",
					"test issue ABCDEFGHIJ-1234567890", "test issue <a href=\"https://someurl.com/someuser/somerepo/?b=ABCDEFGHIJ-1234567890\">ABCDEFGHIJ-1234567890</a>",
					"A-1 test", "<a href=\"https://someurl.com/someuser/somerepo/?b=A-1\">A-1</a> test",
					"test ZED-1 issue", "test <a href=\"https://someurl.com/someuser/somerepo/?b=ZED-1\">ZED-1</a> issue",
					"test issue DEED-7154", "test issue <a href=\"https://someurl.com/someuser/somerepo/?b=DEED-7154\">DEED-7154</a>",
				}
				for i := 0; i < len(testCases); i += 2 {
					So(string(RenderIssueIndexPattern([]byte(testCases[i]), urlPrefix, metas)), ShouldEqual, testCases[i+1])
				}
			})
<<<<<<< HEAD
			Convey("It should render mention in parentheses", func() {
=======
			Convey("It should render issue mention in parentheses", func() {
>>>>>>> 528682a2
				testCases := []string{
					"(ABG-124 issue)", "(<a href=\"https://someurl.com/someuser/somerepo/?b=ABG-124\">ABG-124</a> issue)",
					"test (ABG-124) issue", "test (<a href=\"https://someurl.com/someuser/somerepo/?b=ABG-124\">ABG-124</a>) issue",
					"test (ABG-124 extra) issue", "test (<a href=\"https://someurl.com/someuser/somerepo/?b=ABG-124\">ABG-124</a> extra) issue",
					"test (ABG-124 issue)", "test (<a href=\"https://someurl.com/someuser/somerepo/?b=ABG-124\">ABG-124</a> issue)",
					"test (ABG-124)", "test (<a href=\"https://someurl.com/someuser/somerepo/?b=ABG-124\">ABG-124</a>)",
				}

				for i := 0; i < len(testCases); i += 2 {
					So(string(RenderIssueIndexPattern([]byte(testCases[i]), urlPrefix, metas)), ShouldEqual, testCases[i+1])
				}
			})
<<<<<<< HEAD
			Convey("It should render multiple mentions in the same line", func() {
=======
			Convey("It should render multiple issue mentions in the same line", func() {
>>>>>>> 528682a2
				testCases := []string{
					"ABG-124 OTT-4321", "<a href=\"https://someurl.com/someuser/somerepo/?b=ABG-124\">ABG-124</a> <a href=\"https://someurl.com/someuser/somerepo/?b=OTT-4321\">OTT-4321</a>",
					"test ABG-124 OTT-4321", "test <a href=\"https://someurl.com/someuser/somerepo/?b=ABG-124\">ABG-124</a> <a href=\"https://someurl.com/someuser/somerepo/?b=OTT-4321\">OTT-4321</a>",
					"(ABG-124 OTT-4321)", "(<a href=\"https://someurl.com/someuser/somerepo/?b=ABG-124\">ABG-124</a> <a href=\"https://someurl.com/someuser/somerepo/?b=OTT-4321\">OTT-4321</a>)",
					"(ABG-124)(OTT-4321)", "(<a href=\"https://someurl.com/someuser/somerepo/?b=ABG-124\">ABG-124</a>)(<a href=\"https://someurl.com/someuser/somerepo/?b=OTT-4321\">OTT-4321</a>)",
					"text ABG-124 test OTT-4321 issue", "text <a href=\"https://someurl.com/someuser/somerepo/?b=ABG-124\">ABG-124</a> test <a href=\"https://someurl.com/someuser/somerepo/?b=OTT-4321\">OTT-4321</a> issue",
					"A-1 (RRE-345) test", "<a href=\"https://someurl.com/someuser/somerepo/?b=A-1\">A-1</a> (<a href=\"https://someurl.com/someuser/somerepo/?b=RRE-345\">RRE-345</a>) test",
				}

				for i := 0; i < len(testCases); i += 2 {
					So(string(RenderIssueIndexPattern([]byte(testCases[i]), urlPrefix, metas)), ShouldEqual, testCases[i+1])
				}
			})
		})
	})

	Convey("Rendering an issue URL", t, func() {
		setting.AppUrl = "http://localhost:3000/"
		htmlFlags := 0
		htmlFlags |= blackfriday.HTML_SKIP_STYLE
		htmlFlags |= blackfriday.HTML_OMIT_CONTENTS
		renderer := &Renderer{
			Renderer: blackfriday.HtmlRenderer(htmlFlags, "", ""),
		}
		buffer := new(bytes.Buffer)
		Convey("To the internal issue tracker", func() {
			Convey("It should render valid issue URLs", func() {
				testCases := []string{
					"http://localhost:3000/user/repo/issues/3333", "<a href=\"http://localhost:3000/user/repo/issues/3333\">#3333</a>",
				}

				for i := 0; i < len(testCases); i += 2 {
					renderer.AutoLink(buffer, []byte(testCases[i]), blackfriday.LINK_TYPE_NORMAL)

					line, _ := buffer.ReadString(0)
					So(line, ShouldEqual, testCases[i+1])
				}
			})
			Convey("It should render but not change non-issue URLs", func() {
				testCases := []string{
					"http://1111/2222/ssss-issues/3333?param=blah&blahh=333", "<a href=\"http://1111/2222/ssss-issues/3333?param=blah&amp;blahh=333\">http://1111/2222/ssss-issues/3333?param=blah&amp;blahh=333</a>",
					"http://test.com/issues/33333", "<a href=\"http://test.com/issues/33333\">http://test.com/issues/33333</a>",
					"http://test.com/issues/3", "<a href=\"http://test.com/issues/3\">http://test.com/issues/3</a>",
					"http://issues/333", "<a href=\"http://issues/333\">http://issues/333</a>",
					"https://issues/333", "<a href=\"https://issues/333\">https://issues/333</a>",
					"http://tissues/0", "<a href=\"http://tissues/0\">http://tissues/0</a>",
				}

				for i := 0; i < len(testCases); i += 2 {
					renderer.AutoLink(buffer, []byte(testCases[i]), blackfriday.LINK_TYPE_NORMAL)

					line, _ := buffer.ReadString(0)
					So(line, ShouldEqual, testCases[i+1])
				}
			})
		})
	})

	Convey("Rendering a commit URL", t, func() {
		setting.AppUrl = "http://localhost:3000/"
		htmlFlags := 0
		htmlFlags |= blackfriday.HTML_SKIP_STYLE
		htmlFlags |= blackfriday.HTML_OMIT_CONTENTS
		renderer := &Renderer{
			Renderer: blackfriday.HtmlRenderer(htmlFlags, "", ""),
		}
		buffer := new(bytes.Buffer)
		Convey("To the internal issue tracker", func() {
			Convey("It should correctly convert URLs", func() {
				testCases := []string{
					"http://localhost:3000/user/project/commit/d8a994ef243349f321568f9e36d5c3f444b99cae", " <code><a href=\"http://localhost:3000/user/project/commit/d8a994ef243349f321568f9e36d5c3f444b99cae\">d8a994ef24</a></code>",
					"http://localhost:3000/user/project/commit/d8a994ef243349f321568f9e36d5c3f444b99cae#diff-2", " <code><a href=\"http://localhost:3000/user/project/commit/d8a994ef243349f321568f9e36d5c3f444b99cae#diff-2\">d8a994ef24</a></code>",
					"https://external-link.gogs.io/gogs/gogs/commit/d8a994ef243349f321568f9e36d5c3f444b99cae#diff-2", "<a href=\"https://external-link.gogs.io/gogs/gogs/commit/d8a994ef243349f321568f9e36d5c3f444b99cae#diff-2\">https://external-link.gogs.io/gogs/gogs/commit/d8a994ef243349f321568f9e36d5c3f444b99cae#diff-2</a>",
					"https://commit/d8a994ef243349f321568f9e36d5c3f444b99cae", "<a href=\"https://commit/d8a994ef243349f321568f9e36d5c3f444b99cae\">https://commit/d8a994ef243349f321568f9e36d5c3f444b99cae</a>",
				}

				for i := 0; i < len(testCases); i += 2 {
					renderer.AutoLink(buffer, []byte(testCases[i]), blackfriday.LINK_TYPE_NORMAL)

					line, _ := buffer.ReadString(0)
					So(line, ShouldEqual, testCases[i+1])
				}
			})
		})
	})
}<|MERGE_RESOLUTION|>--- conflicted
+++ resolved
@@ -11,17 +11,6 @@
 )
 
 func TestMarkdown(t *testing.T) {
-<<<<<<< HEAD
-	var (
-		urlPrefix                   = "/prefix"
-		metas     map[string]string = nil
-	)
-	setting.AppSubUrlDepth = 0
-
-	Convey("Rendering an issue link", t, func() {
-		Convey("To the internal issue tracker", func() {
-			Convey("It should not render anything when there are no issues", func() {
-=======
 	Convey("Rendering an issue mention", t, func() {
 		var (
 			urlPrefix                   = "/prefix"
@@ -31,7 +20,6 @@
 
 		Convey("To the internal issue tracker", func() {
 			Convey("It should not render anything when there are no mentions", func() {
->>>>>>> 528682a2
 				testCases := []string{
 					"",
 					"this is a test",
@@ -50,11 +38,7 @@
 					So(string(RenderIssueIndexPattern([]byte(testCases[i]), urlPrefix, metas)), ShouldEqual, testCases[i])
 				}
 			})
-<<<<<<< HEAD
-			Convey("It should render freestanding issue mentions", func() {
-=======
 			Convey("It should render freestanding mentions", func() {
->>>>>>> 528682a2
 				testCases := []string{
 					"#1234 test", "<a href=\"/prefix/issues/1234\">#1234</a> test",
 					"test #1234 issue", "test <a href=\"/prefix/issues/1234\">#1234</a> issue",
@@ -68,29 +52,17 @@
 					So(string(RenderIssueIndexPattern([]byte(testCases[i]), urlPrefix, metas)), ShouldEqual, testCases[i+1])
 				}
 			})
-<<<<<<< HEAD
-			Convey("It should not render issue without leading space", func() {
-=======
 			Convey("It should not render issue mention without leading space", func() {
->>>>>>> 528682a2
 				input := []byte("test#54321 issue")
 				expected := "test#54321 issue"
 				So(string(RenderIssueIndexPattern(input, urlPrefix, metas)), ShouldEqual, expected)
 			})
-<<<<<<< HEAD
-			Convey("It should not render issue without trailing space", func() {
-=======
 			Convey("It should not render issue mention without trailing space", func() {
->>>>>>> 528682a2
 				input := []byte("test #54321issue")
 				expected := "test #54321issue"
 				So(string(RenderIssueIndexPattern(input, urlPrefix, metas)), ShouldEqual, expected)
 			})
-<<<<<<< HEAD
-			Convey("It should render issue in parentheses", func() {
-=======
 			Convey("It should render issue mention in parentheses", func() {
->>>>>>> 528682a2
 				testCases := []string{
 					"(#54321 issue)", "(<a href=\"/prefix/issues/54321\">#54321</a> issue)",
 					"test (#54321) issue", "test (<a href=\"/prefix/issues/54321\">#54321</a>) issue",
@@ -103,11 +75,7 @@
 					So(string(RenderIssueIndexPattern([]byte(testCases[i]), urlPrefix, metas)), ShouldEqual, testCases[i+1])
 				}
 			})
-<<<<<<< HEAD
-			Convey("It should render multiple issues in the same line", func() {
-=======
 			Convey("It should render multiple issue mentions in the same line", func() {
->>>>>>> 528682a2
 				testCases := []string{
 					"#54321 #1243", "<a href=\"/prefix/issues/54321\">#54321</a> <a href=\"/prefix/issues/1243\">#1243</a>",
 					"test #54321 #1243", "test <a href=\"/prefix/issues/54321\">#54321</a> <a href=\"/prefix/issues/1243\">#1243</a>",
@@ -129,11 +97,7 @@
 			metas["repo"] = "somerepo"
 			metas["style"] = ISSUE_NAME_STYLE_NUMERIC
 
-<<<<<<< HEAD
-			Convey("should not render anything when there are no issues", func() {
-=======
 			Convey("should not render anything when there are no mentions", func() {
->>>>>>> 528682a2
 				testCases := []string{
 					"this is a test",
 					"test 123 123 1234",
@@ -147,11 +111,7 @@
 					So(string(RenderIssueIndexPattern([]byte(testCases[i]), urlPrefix, metas)), ShouldEqual, testCases[i])
 				}
 			})
-<<<<<<< HEAD
-			Convey("It should render freestanding issue", func() {
-=======
 			Convey("It should render freestanding issue mentions", func() {
->>>>>>> 528682a2
 				testCases := []string{
 					"#1234 test", "<a href=\"https://someurl.com/someuser/somerepo/1234\">#1234</a> test",
 					"test #1234 issue", "test <a href=\"https://someurl.com/someuser/somerepo/1234\">#1234</a> issue",
@@ -174,11 +134,7 @@
 				expected := "test #54321issue"
 				So(string(RenderIssueIndexPattern(input, urlPrefix, metas)), ShouldEqual, expected)
 			})
-<<<<<<< HEAD
-			Convey("It should render mention in parentheses", func() {
-=======
 			Convey("It should render issue mention in parentheses", func() {
->>>>>>> 528682a2
 				testCases := []string{
 					"(#54321 issue)", "(<a href=\"https://someurl.com/someuser/somerepo/54321\">#54321</a> issue)",
 					"test (#54321) issue", "test (<a href=\"https://someurl.com/someuser/somerepo/54321\">#54321</a>) issue",
@@ -191,11 +147,7 @@
 					So(string(RenderIssueIndexPattern([]byte(testCases[i]), urlPrefix, metas)), ShouldEqual, testCases[i+1])
 				}
 			})
-<<<<<<< HEAD
-			Convey("It should render multiple mentions in the same line", func() {
-=======
 			Convey("It should render multiple issue mentions in the same line", func() {
->>>>>>> 528682a2
 				testCases := []string{
 					"#54321 #1243", "<a href=\"https://someurl.com/someuser/somerepo/54321\">#54321</a> <a href=\"https://someurl.com/someuser/somerepo/1243\">#1243</a>",
 					"test #54321 #1243", "test <a href=\"https://someurl.com/someuser/somerepo/54321\">#54321</a> <a href=\"https://someurl.com/someuser/somerepo/1243\">#1243</a>",
@@ -216,11 +168,7 @@
 			metas["user"] = "someuser"
 			metas["repo"] = "somerepo"
 			metas["style"] = ISSUE_NAME_STYLE_ALPHANUMERIC
-<<<<<<< HEAD
-			Convey("It should not render anything when there are no issues", func() {
-=======
 			Convey("It should not render anything when there are no mentions", func() {
->>>>>>> 528682a2
 				testCases := []string{
 					"",
 					"this is a test",
@@ -245,11 +193,7 @@
 					So(string(RenderIssueIndexPattern([]byte(testCases[i]), urlPrefix, metas)), ShouldEqual, testCases[i])
 				}
 			})
-<<<<<<< HEAD
-			Convey("It should render freestanding issue", func() {
-=======
 			Convey("It should render freestanding issue mention", func() {
->>>>>>> 528682a2
 				testCases := []string{
 					"OTT-1234 test", "<a href=\"https://someurl.com/someuser/somerepo/?b=OTT-1234\">OTT-1234</a> test",
 					"test T-12 issue", "test <a href=\"https://someurl.com/someuser/somerepo/?b=T-12\">T-12</a> issue",
@@ -262,11 +206,7 @@
 					So(string(RenderIssueIndexPattern([]byte(testCases[i]), urlPrefix, metas)), ShouldEqual, testCases[i+1])
 				}
 			})
-<<<<<<< HEAD
-			Convey("It should render mention in parentheses", func() {
-=======
 			Convey("It should render issue mention in parentheses", func() {
->>>>>>> 528682a2
 				testCases := []string{
 					"(ABG-124 issue)", "(<a href=\"https://someurl.com/someuser/somerepo/?b=ABG-124\">ABG-124</a> issue)",
 					"test (ABG-124) issue", "test (<a href=\"https://someurl.com/someuser/somerepo/?b=ABG-124\">ABG-124</a>) issue",
@@ -279,11 +219,7 @@
 					So(string(RenderIssueIndexPattern([]byte(testCases[i]), urlPrefix, metas)), ShouldEqual, testCases[i+1])
 				}
 			})
-<<<<<<< HEAD
-			Convey("It should render multiple mentions in the same line", func() {
-=======
 			Convey("It should render multiple issue mentions in the same line", func() {
->>>>>>> 528682a2
 				testCases := []string{
 					"ABG-124 OTT-4321", "<a href=\"https://someurl.com/someuser/somerepo/?b=ABG-124\">ABG-124</a> <a href=\"https://someurl.com/someuser/somerepo/?b=OTT-4321\">OTT-4321</a>",
 					"test ABG-124 OTT-4321", "test <a href=\"https://someurl.com/someuser/somerepo/?b=ABG-124\">ABG-124</a> <a href=\"https://someurl.com/someuser/somerepo/?b=OTT-4321\">OTT-4321</a>",

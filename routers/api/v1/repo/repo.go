// Copyright 2014 The Gogs Authors. All rights reserved.
// Use of this source code is governed by a MIT-style
// license that can be found in the LICENSE file.

package repo

import (
	"path"

	api "github.com/gogits/go-gogs-client"

	"github.com/gogits/gogs/models"
	"github.com/gogits/gogs/modules/auth"
	"github.com/gogits/gogs/modules/context"
	"github.com/gogits/gogs/modules/log"
	"github.com/gogits/gogs/modules/setting"
	"github.com/gogits/gogs/routers/api/v1/convert"
)

// https://github.com/gogits/go-gogs-client/wiki/Repositories#search-repositories
func Search(ctx *context.APIContext) {
	opts := &models.SearchRepoOptions{
		Keyword:  path.Base(ctx.Query("q")),
		OwnerID:  ctx.QueryInt64("uid"),
		PageSize: convert.ToCorrectPageSize(ctx.QueryInt("limit")),
	}

	// Check visibility.
	if ctx.IsSigned && opts.OwnerID > 0 {
		if ctx.User.ID == opts.OwnerID {
			opts.Private = true
		} else {
			u, err := models.GetUserByID(opts.OwnerID)
			if err != nil {
				ctx.JSON(500, map[string]interface{}{
					"ok":    false,
					"error": err.Error(),
				})
				return
			}
			if u.IsOrganization() && u.IsOwnedBy(ctx.User.ID) {
				opts.Private = true
			}
			// FIXME: how about collaborators?
		}
	}

	repos, count, err := models.SearchRepositoryByName(opts)
	if err != nil {
		ctx.JSON(500, map[string]interface{}{
			"ok":    false,
			"error": err.Error(),
		})
		return
	}

	results := make([]*api.Repository, len(repos))
	for i := range repos {
		if err = repos[i].GetOwner(); err != nil {
			ctx.JSON(500, map[string]interface{}{
				"ok":    false,
				"error": err.Error(),
			})
			return
		}
		results[i] = &api.Repository{
			ID:       repos[i].ID,
			FullName: path.Join(repos[i].Owner.Name, repos[i].Name),
		}
	}

	ctx.SetLinkHeader(int(count), setting.API.MaxResponseItems)
	ctx.JSON(200, map[string]interface{}{
		"ok":   true,
		"data": results,
	})
}

<<<<<<< HEAD
func listUserRepos(ctx *context.APIContext, u *models.User, private bool) (repos []*models.Repository, _ error) {
	ownRepos, err := models.GetUserRepositories(u.ID, private, 1, u.NumRepos)
	if err != nil {
		return nil, err
	}
	return ownRepos, err
}

// https://github.com/gogits/go-gogs-client/wiki/Repositories#list-your-repositories
func ListMyRepos(ctx *context.APIContext) {
	ownRepos, err := listUserRepos(ctx, ctx.User, true)
=======
func listUserRepos(ctx *context.APIContext, u *models.User) {
	ownRepos, err := models.GetUserRepositories(u.ID, true, 1, u.NumRepos)
>>>>>>> b93388b0
	if err != nil {
		ctx.Error(500, "GetUserRepositories", err)
		return
	}

	numOwnRepos := len(ownRepos)

	accessibleRepos, err := ctx.User.GetRepositoryAccesses()
	if err != nil {
		ctx.Error(500, "GetRepositoryAccesses", err)
		return
	}

	repos := make([]*api.Repository, numOwnRepos+len(accessibleRepos))
	for i := range ownRepos {
		repos[i] = ownRepos[i].APIFormat(&api.Permission{true, true, true})
	}
	i := numOwnRepos

	for repo, access := range accessibleRepos {
		repos[i] = repo.APIFormat(&api.Permission{
			Admin: access >= models.ACCESS_MODE_ADMIN,
			Push:  access >= models.ACCESS_MODE_WRITE,
			Pull:  true,
		})
		i++
	}

	ctx.JSON(200, &repos)
}

<<<<<<< HEAD
=======
// https://github.com/gogits/go-gogs-client/wiki/Repositories#list-your-repositories
func ListMyRepos(ctx *context.APIContext) {
	listUserRepos(ctx, ctx.User)
}

>>>>>>> b93388b0
// https://github.com/gogits/go-gogs-client/wiki/Repositories#list-user-repositories
func ListUserRepos(ctx *context.APIContext) {
	u, err := models.GetUserByName(ctx.Params(":username"))
	if err != nil {
		if models.IsErrUserNotExist(err) {
			ctx.Status(404)
		} else {
			ctx.Error(500, "ListUserRepos", err)
		}
		return
	}
<<<<<<< HEAD
	ownRepos, err := listUserRepos(ctx, u, false)
	if err != nil {
		ctx.Error(500, "GetUserRepositories", err)
		return
	}

	repos := make([]*api.Repository, len(ownRepos))
	for i := range ownRepos {
		repos[i] = ownRepos[i].APIFormat(&api.Permission{false, false, true})
	}

	ctx.JSON(200, &repos)
=======
	listUserRepos(ctx, u)
>>>>>>> b93388b0
}

// https://github.com/gogits/go-gogs-client/wiki/Repositories#list-org-repositories
func ListOrgRepos(ctx *context.APIContext) {
	u, err := models.GetUserByName(ctx.Params(":org"))
	if !u.IsOrganization() {
		ctx.Status(404)
		return
	}

	if err != nil {
		if models.IsErrUserNotExist(err) {
			ctx.Status(404)
		} else {
			ctx.Error(500, "ListOrgRepos", err)
		}
		return
	}
<<<<<<< HEAD
	ownRepos, err := listUserRepos(ctx, u, u.IsOwnedBy(ctx.User.ID))
	if err != nil {
		ctx.Error(500, "GetUserRepositories", err)
		return
	}

	repos := make([]*api.Repository, len(ownRepos))
	for i := range ownRepos {
		repos[i] = ownRepos[i].APIFormat(&api.Permission{u.IsOwnedBy(ctx.User.ID), u.IsOwnedBy(ctx.User.ID), true})
	}

	ctx.JSON(200, &repos)
=======
	listUserRepos(ctx, u)
>>>>>>> b93388b0
}

func CreateUserRepo(ctx *context.APIContext, owner *models.User, opt api.CreateRepoOption) {
	repo, err := models.CreateRepository(owner, models.CreateRepoOptions{
		Name:        opt.Name,
		Description: opt.Description,
		Gitignores:  opt.Gitignores,
		License:     opt.License,
		Readme:      opt.Readme,
		IsPrivate:   opt.Private,
		AutoInit:    opt.AutoInit,
	})
	if err != nil {
		if models.IsErrRepoAlreadyExist(err) ||
			models.IsErrNameReserved(err) ||
			models.IsErrNamePatternNotAllowed(err) {
			ctx.Error(422, "", err)
		} else {
			if repo != nil {
				if err = models.DeleteRepository(ctx.User.ID, repo.ID); err != nil {
					log.Error(4, "DeleteRepository: %v", err)
				}
			}
			ctx.Error(500, "CreateRepository", err)
		}
		return
	}

	ctx.JSON(201, repo.APIFormat(&api.Permission{true, true, true}))
}

// https://github.com/gogits/go-gogs-client/wiki/Repositories#create
func Create(ctx *context.APIContext, opt api.CreateRepoOption) {
	// Shouldn't reach this condition, but just in case.
	if ctx.User.IsOrganization() {
		ctx.Error(422, "", "not allowed creating repository for organization")
		return
	}
	CreateUserRepo(ctx, ctx.User, opt)
}

func CreateOrgRepo(ctx *context.APIContext, opt api.CreateRepoOption) {
	org, err := models.GetOrgByName(ctx.Params(":org"))
	if err != nil {
		if models.IsErrUserNotExist(err) {
			ctx.Error(422, "", err)
		} else {
			ctx.Error(500, "GetOrgByName", err)
		}
		return
	}

	if !org.IsOwnedBy(ctx.User.ID) {
		ctx.Error(403, "", "Given user is not owner of organization.")
		return
	}
	CreateUserRepo(ctx, org, opt)
}

// https://github.com/gogits/go-gogs-client/wiki/Repositories#migrate
func Migrate(ctx *context.APIContext, form auth.MigrateRepoForm) {
	ctxUser := ctx.User
	// Not equal means context user is an organization,
	// or is another user/organization if current user is admin.
	if form.Uid != ctxUser.ID {
		org, err := models.GetUserByID(form.Uid)
		if err != nil {
			if models.IsErrUserNotExist(err) {
				ctx.Error(422, "", err)
			} else {
				ctx.Error(500, "GetUserByID", err)
			}
			return
		}
		ctxUser = org
	}

	if ctx.HasError() {
		ctx.Error(422, "", ctx.GetErrMsg())
		return
	}

	if ctxUser.IsOrganization() && !ctx.User.IsAdmin {
		// Check ownership of organization.
		if !ctxUser.IsOwnedBy(ctx.User.ID) {
			ctx.Error(403, "", "Given user is not owner of organization.")
			return
		}
	}

	remoteAddr, err := form.ParseRemoteAddr(ctx.User)
	if err != nil {
		if models.IsErrInvalidCloneAddr(err) {
			addrErr := err.(models.ErrInvalidCloneAddr)
			switch {
			case addrErr.IsURLError:
				ctx.Error(422, "", err)
			case addrErr.IsPermissionDenied:
				ctx.Error(422, "", "You are not allowed to import local repositories.")
			case addrErr.IsInvalidPath:
				ctx.Error(422, "", "Invalid local path, it does not exist or not a directory.")
			default:
				ctx.Error(500, "ParseRemoteAddr", "Unknown error type (ErrInvalidCloneAddr): "+err.Error())
			}
		} else {
			ctx.Error(500, "ParseRemoteAddr", err)
		}
		return
	}

	repo, err := models.MigrateRepository(ctxUser, models.MigrateRepoOptions{
		Name:        form.RepoName,
		Description: form.Description,
		IsPrivate:   form.Private || setting.Repository.ForcePrivate,
		IsMirror:    form.Mirror,
		RemoteAddr:  remoteAddr,
	})
	if err != nil {
		if repo != nil {
			if errDelete := models.DeleteRepository(ctxUser.ID, repo.ID); errDelete != nil {
				log.Error(4, "DeleteRepository: %v", errDelete)
			}
		}
		ctx.Error(500, "MigrateRepository", models.HandleCloneUserCredentials(err.Error(), true))
		return
	}

	log.Trace("Repository migrated: %s/%s", ctxUser.Name, form.RepoName)
	ctx.JSON(201, repo.APIFormat(&api.Permission{true, true, true}))
}

func parseOwnerAndRepo(ctx *context.APIContext) (*models.User, *models.Repository) {
	owner, err := models.GetUserByName(ctx.Params(":username"))
	if err != nil {
		if models.IsErrUserNotExist(err) {
			ctx.Error(422, "", err)
		} else {
			ctx.Error(500, "GetUserByName", err)
		}
		return nil, nil
	}

	repo, err := models.GetRepositoryByName(owner.ID, ctx.Params(":reponame"))
	if err != nil {
		if models.IsErrRepoNotExist(err) {
			ctx.Status(404)
		} else {
			ctx.Error(500, "GetRepositoryByName", err)
		}
		return nil, nil
	}

	return owner, repo
}

// https://github.com/gogits/go-gogs-client/wiki/Repositories#get
func Get(ctx *context.APIContext) {
	_, repo := parseOwnerAndRepo(ctx)
	if ctx.Written() {
		return
	}

	ctx.JSON(200, repo.APIFormat(&api.Permission{true, true, true}))
}

// https://github.com/gogits/go-gogs-client/wiki/Repositories#delete
func Delete(ctx *context.APIContext) {
	owner, repo := parseOwnerAndRepo(ctx)
	if ctx.Written() {
		return
	}

	if owner.IsOrganization() && !owner.IsOwnedBy(ctx.User.ID) {
		ctx.Error(403, "", "Given user is not owner of organization.")
		return
	}

	if err := models.DeleteRepository(owner.ID, repo.ID); err != nil {
		ctx.Error(500, "DeleteRepository", err)
		return
	}

	log.Trace("Repository deleted: %s/%s", owner.Name, repo.Name)
	ctx.Status(204)
}<|MERGE_RESOLUTION|>--- conflicted
+++ resolved
@@ -76,7 +76,6 @@
 	})
 }
 
-<<<<<<< HEAD
 func listUserRepos(ctx *context.APIContext, u *models.User, private bool) (repos []*models.Repository, _ error) {
 	ownRepos, err := models.GetUserRepositories(u.ID, private, 1, u.NumRepos)
 	if err != nil {
@@ -88,10 +87,6 @@
 // https://github.com/gogits/go-gogs-client/wiki/Repositories#list-your-repositories
 func ListMyRepos(ctx *context.APIContext) {
 	ownRepos, err := listUserRepos(ctx, ctx.User, true)
-=======
-func listUserRepos(ctx *context.APIContext, u *models.User) {
-	ownRepos, err := models.GetUserRepositories(u.ID, true, 1, u.NumRepos)
->>>>>>> b93388b0
 	if err != nil {
 		ctx.Error(500, "GetUserRepositories", err)
 		return
@@ -123,14 +118,6 @@
 	ctx.JSON(200, &repos)
 }
 
-<<<<<<< HEAD
-=======
-// https://github.com/gogits/go-gogs-client/wiki/Repositories#list-your-repositories
-func ListMyRepos(ctx *context.APIContext) {
-	listUserRepos(ctx, ctx.User)
-}
-
->>>>>>> b93388b0
 // https://github.com/gogits/go-gogs-client/wiki/Repositories#list-user-repositories
 func ListUserRepos(ctx *context.APIContext) {
 	u, err := models.GetUserByName(ctx.Params(":username"))
@@ -142,7 +129,7 @@
 		}
 		return
 	}
-<<<<<<< HEAD
+
 	ownRepos, err := listUserRepos(ctx, u, false)
 	if err != nil {
 		ctx.Error(500, "GetUserRepositories", err)
@@ -155,9 +142,6 @@
 	}
 
 	ctx.JSON(200, &repos)
-=======
-	listUserRepos(ctx, u)
->>>>>>> b93388b0
 }
 
 // https://github.com/gogits/go-gogs-client/wiki/Repositories#list-org-repositories
@@ -176,7 +160,7 @@
 		}
 		return
 	}
-<<<<<<< HEAD
+
 	ownRepos, err := listUserRepos(ctx, u, u.IsOwnedBy(ctx.User.ID))
 	if err != nil {
 		ctx.Error(500, "GetUserRepositories", err)
@@ -189,9 +173,6 @@
 	}
 
 	ctx.JSON(200, &repos)
-=======
-	listUserRepos(ctx, u)
->>>>>>> b93388b0
 }
 
 func CreateUserRepo(ctx *context.APIContext, owner *models.User, opt api.CreateRepoOption) {

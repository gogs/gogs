// Copyright 2014 The Gogs Authors. All rights reserved.
// Use of this source code is governed by a MIT-style
// license that can be found in the LICENSE file.

package repo

import (
	"bytes"
	"fmt"
	gotemplate "html/template"
	"io/ioutil"
	"path"
	"strings"

	"github.com/Unknwon/paginater"

	"github.com/gogits/git-module"

	"github.com/gogits/gogs/models"
	"github.com/gogits/gogs/modules/base"
	"github.com/gogits/gogs/modules/context"
	"github.com/gogits/gogs/modules/log"
	"github.com/gogits/gogs/modules/markdown"
	"github.com/gogits/gogs/modules/setting"
	"github.com/gogits/gogs/modules/template"
	"github.com/gogits/gogs/modules/template/highlight"
)

const (
	HOME     base.TplName = "repo/home"
	WATCHERS base.TplName = "repo/watchers"
	FORKS    base.TplName = "repo/forks"
)

func renderDirectory(ctx *context.Context, treeLink string) {
	tree, err := ctx.Repo.Commit.SubTree(ctx.Repo.TreePath)
	if err != nil {
		ctx.NotFoundOrServerError("Repo.Commit.SubTree", git.IsErrNotExist, err)
		return
	}

	entries, err := tree.ListEntries()
	if err != nil {
		ctx.Handle(500, "ListEntries", err)
		return
	}
	entries.Sort()

	ctx.Data["Files"], err = entries.GetCommitsInfo(ctx.Repo.Commit, ctx.Repo.TreePath)
	if err != nil {
		ctx.Handle(500, "GetCommitsInfo", err)
		return
	}

	var readmeFile *git.Blob
	for _, entry := range entries {
		if entry.IsDir() || !markdown.IsReadmeFile(entry.Name()) {
			continue
		}

		// TODO: collect all possible README files and show with priority.
		readmeFile = entry.Blob()
		break
	}

	if readmeFile != nil {
		ctx.Data["RawFileLink"] = ""
		ctx.Data["ReadmeInList"] = true
		ctx.Data["ReadmeExist"] = true

		dataRc, err := readmeFile.Data()
		if err != nil {
			ctx.Handle(500, "Data", err)
			return
		}

		buf := make([]byte, 1024)
		n, _ := dataRc.Read(buf)
		buf = buf[:n]

		isTextFile := base.IsTextFile(buf)
		ctx.Data["IsTextFile"] = isTextFile
		ctx.Data["FileName"] = readmeFile.Name()
		if isTextFile {
			d, _ := ioutil.ReadAll(dataRc)
			buf = append(buf, d...)
			switch {
			case markdown.IsMarkdownFile(readmeFile.Name()):
				ctx.Data["IsMarkdown"] = true
				buf = markdown.Render(buf, treeLink, ctx.Repo.Repository.ComposeMetas())
			default:
				buf = bytes.Replace(buf, []byte("\n"), []byte(`<br>`), -1)
			}
			ctx.Data["FileContent"] = string(buf)
		}
	}

	// Show latest commit info of repository in table header,
	// or of directory if not in root directory.
	latestCommit := ctx.Repo.Commit
	if len(ctx.Repo.TreePath) > 0 {
		latestCommit, err = ctx.Repo.Commit.GetCommitByPath(ctx.Repo.TreePath)
		if err != nil {
			ctx.Handle(500, "GetCommitByPath", err)
			return
		}
	}
	ctx.Data["LatestCommit"] = latestCommit
	ctx.Data["LatestCommitUser"] = models.ValidateCommitWithEmail(latestCommit)

	// Check permission to add or upload new file.
	if ctx.Repo.IsWriter() && ctx.Repo.IsViewBranch {
		ctx.Data["CanAddFile"] = true
		ctx.Data["CanUploadFile"] = setting.Repository.Upload.Enabled
	}
}

func renderFile(ctx *context.Context, entry *git.TreeEntry, treeLink, rawLink string) {
	ctx.Data["IsViewFile"] = true

	blob := entry.Blob()
	dataRc, err := blob.Data()
	if err != nil {
		ctx.Handle(500, "Data", err)
		return
	}

	ctx.Data["FileSize"] = blob.Size()
	ctx.Data["FileName"] = blob.Name()
	ctx.Data["HighlightClass"] = highlight.FileNameToHighlightClass(blob.Name())
	ctx.Data["RawFileLink"] = rawLink + "/" + ctx.Repo.TreePath

	buf := make([]byte, 1024)
	n, _ := dataRc.Read(buf)
	buf = buf[:n]

	isTextFile := base.IsTextFile(buf)
	ctx.Data["IsTextFile"] = isTextFile

	// Assume file is not editable first.
	if !isTextFile {
		ctx.Data["EditFileTooltip"] = ctx.Tr("repo.editor.cannot_edit_non_text_files")
	}

	switch {
	case isTextFile:
		if blob.Size() >= setting.UI.MaxDisplayFileSize {
			ctx.Data["IsFileTooLarge"] = true
			break
		}

		d, _ := ioutil.ReadAll(dataRc)
		buf = append(buf, d...)

		isMarkdown := markdown.IsMarkdownFile(blob.Name())
		ctx.Data["IsMarkdown"] = isMarkdown
		ctx.Data["ReadmeExist"] = isMarkdown && markdown.IsReadmeFile(blob.Name())

<<<<<<< HEAD
		ctx.Data["IsIPyNB"] = strings.HasSuffix(blob.Name(), ".ipynb")

		readmeExist := isMarkdown || markdown.IsReadmeFile(blob.Name())
		ctx.Data["ReadmeExist"] = readmeExist
		if readmeExist {
			// TODO: don't need to render if it's a README but not Markdown file.
=======
		if isMarkdown {
>>>>>>> 207960b4
			ctx.Data["FileContent"] = string(markdown.Render(buf, path.Dir(treeLink), ctx.Repo.Repository.ComposeMetas()))
		} else {
			// Building code view blocks with line number on server side.
			var fileContent string
			if err, content := template.ToUTF8WithErr(buf); err != nil {
				if err != nil {
					log.Error(4, "ToUTF8WithErr: %s", err)
				}
				fileContent = string(buf)
			} else {
				fileContent = content
			}

			var output bytes.Buffer
			lines := strings.Split(fileContent, "\n")
			for index, line := range lines {
				output.WriteString(fmt.Sprintf(`<li class="L%d" rel="L%d">%s</li>`, index+1, index+1, gotemplate.HTMLEscapeString(line)) + "\n")
			}
			ctx.Data["FileContent"] = gotemplate.HTML(output.String())

			output.Reset()
			for i := 0; i < len(lines); i++ {
				output.WriteString(fmt.Sprintf(`<span id="L%d">%d</span>`, i+1, i+1))
			}
			ctx.Data["LineNums"] = gotemplate.HTML(output.String())
		}

		if ctx.Repo.CanEnableEditor() {
			ctx.Data["CanEditFile"] = true
			ctx.Data["EditFileTooltip"] = ctx.Tr("repo.editor.edit_this_file")
		} else if !ctx.Repo.IsViewBranch {
			ctx.Data["EditFileTooltip"] = ctx.Tr("repo.editor.must_be_on_a_branch")
		} else if !ctx.Repo.IsWriter() {
			ctx.Data["EditFileTooltip"] = ctx.Tr("repo.editor.fork_before_edit")
		}

	case base.IsPDFFile(buf):
		ctx.Data["IsPDFFile"] = true
	case base.IsVideoFile(buf):
		ctx.Data["IsVideoFile"] = true
	case base.IsImageFile(buf):
		ctx.Data["IsImageFile"] = true
	}

	if ctx.Repo.CanEnableEditor() {
		ctx.Data["CanDeleteFile"] = true
		ctx.Data["DeleteFileTooltip"] = ctx.Tr("repo.editor.delete_this_file")
	} else if !ctx.Repo.IsViewBranch {
		ctx.Data["DeleteFileTooltip"] = ctx.Tr("repo.editor.must_be_on_a_branch")
	} else if !ctx.Repo.IsWriter() {
		ctx.Data["DeleteFileTooltip"] = ctx.Tr("repo.editor.must_have_write_access")
	}
}

func Home(ctx *context.Context) {
	title := ctx.Repo.Repository.Owner.Name + "/" + ctx.Repo.Repository.Name
	if len(ctx.Repo.Repository.Description) > 0 {
		title += ": " + ctx.Repo.Repository.Description
	}
	ctx.Data["Title"] = title
	ctx.Data["PageIsViewCode"] = true
	ctx.Data["RequireHighlightJS"] = true

	branchLink := ctx.Repo.RepoLink + "/src/" + ctx.Repo.BranchName
	treeLink := branchLink
	rawLink := ctx.Repo.RepoLink + "/raw/" + ctx.Repo.BranchName

	if len(ctx.Repo.TreePath) > 0 {
		treeLink += "/" + ctx.Repo.TreePath
	}

	// Get current entry user currently looking at.
	entry, err := ctx.Repo.Commit.GetTreeEntryByPath(ctx.Repo.TreePath)
	if err != nil {
		ctx.NotFoundOrServerError("Repo.Commit.GetTreeEntryByPath", git.IsErrNotExist, err)
		return
	}

	if entry.IsDir() {
		renderDirectory(ctx, treeLink)
	} else {
		renderFile(ctx, entry, treeLink, rawLink)
	}
	if ctx.Written() {
		return
	}

	ec, err := ctx.Repo.GetEditorconfig()
	if err != nil && !git.IsErrNotExist(err) {
		ctx.Handle(500, "Repo.GetEditorconfig", err)
		return
	}
	ctx.Data["Editorconfig"] = ec

	var treeNames []string
	paths := make([]string, 0, 5)
	if len(ctx.Repo.TreePath) > 0 {
		treeNames = strings.Split(ctx.Repo.TreePath, "/")
		for i := range treeNames {
			paths = append(paths, strings.Join(treeNames[:i+1], "/"))
		}

		ctx.Data["HasParentPath"] = true
		if len(paths)-2 >= 0 {
			ctx.Data["ParentPath"] = "/" + paths[len(paths)-2]
		}
	}

	ctx.Data["Paths"] = paths
	ctx.Data["TreeLink"] = treeLink
	ctx.Data["TreeNames"] = treeNames
	ctx.Data["BranchLink"] = branchLink
	ctx.HTML(200, HOME)
}

func RenderUserCards(ctx *context.Context, total int, getter func(page int) ([]*models.User, error), tpl base.TplName) {
	page := ctx.QueryInt("page")
	if page <= 0 {
		page = 1
	}
	pager := paginater.New(total, models.ItemsPerPage, page, 5)
	ctx.Data["Page"] = pager

	items, err := getter(pager.Current())
	if err != nil {
		ctx.Handle(500, "getter", err)
		return
	}
	ctx.Data["Cards"] = items

	ctx.HTML(200, tpl)
}

func Watchers(ctx *context.Context) {
	ctx.Data["Title"] = ctx.Tr("repo.watchers")
	ctx.Data["CardsTitle"] = ctx.Tr("repo.watchers")
	ctx.Data["PageIsWatchers"] = true
	RenderUserCards(ctx, ctx.Repo.Repository.NumWatches, ctx.Repo.Repository.GetWatchers, WATCHERS)
}

func Stars(ctx *context.Context) {
	ctx.Data["Title"] = ctx.Tr("repo.stargazers")
	ctx.Data["CardsTitle"] = ctx.Tr("repo.stargazers")
	ctx.Data["PageIsStargazers"] = true
	RenderUserCards(ctx, ctx.Repo.Repository.NumStars, ctx.Repo.Repository.GetStargazers, WATCHERS)
}

func Forks(ctx *context.Context) {
	ctx.Data["Title"] = ctx.Tr("repos.forks")

	forks, err := ctx.Repo.Repository.GetForks()
	if err != nil {
		ctx.Handle(500, "GetForks", err)
		return
	}

	for _, fork := range forks {
		if err = fork.GetOwner(); err != nil {
			ctx.Handle(500, "GetOwner", err)
			return
		}
	}
	ctx.Data["Forks"] = forks

	ctx.HTML(200, FORKS)
}<|MERGE_RESOLUTION|>--- conflicted
+++ resolved
@@ -156,16 +156,9 @@
 		ctx.Data["IsMarkdown"] = isMarkdown
 		ctx.Data["ReadmeExist"] = isMarkdown && markdown.IsReadmeFile(blob.Name())
 
-<<<<<<< HEAD
 		ctx.Data["IsIPyNB"] = strings.HasSuffix(blob.Name(), ".ipynb")
 
-		readmeExist := isMarkdown || markdown.IsReadmeFile(blob.Name())
-		ctx.Data["ReadmeExist"] = readmeExist
-		if readmeExist {
-			// TODO: don't need to render if it's a README but not Markdown file.
-=======
 		if isMarkdown {
->>>>>>> 207960b4
 			ctx.Data["FileContent"] = string(markdown.Render(buf, path.Dir(treeLink), ctx.Repo.Repository.ComposeMetas()))
 		} else {
 			// Building code view blocks with line number on server side.

name: Docker
on:
  push:
    branches:
      - main
  pull_request:
    paths:
      - '.trivy.yaml'
      - 'Dockerfile'
      - 'docker/**'
      - '.github/workflows/docker.yml'
  release:
    types: [ published ]

jobs:
  buildx:
    if: ${{ github.event_name == 'push' && github.ref == 'refs/heads/main' && github.repository == 'gogs/gogs' }}
    concurrency:
      group: ${{ github.workflow }}-${{ github.ref }}
      cancel-in-progress: true
    runs-on: ubuntu-latest
    permissions:
      actions: write
      contents: read
      packages: write
    steps:
      - name: Checkout code
        uses: actions/checkout@1af3b93b6815bc44a9784bd300feb67ff0d1eeb3 # v6.0.0
      - name: Set up QEMU
        uses: docker/setup-qemu-action@c7c53464625b32c7a7e944ae62b3e17d2b600130 # v3.7.0
        with:
          platforms: linux/amd64,linux/arm64,linux/arm/v7
      - name: Set up Docker Buildx
        id: buildx
        uses: docker/setup-buildx-action@e468171a9de216ec08956ac3ada2f0791b6bd435 # v3.11.1
      - name: Inspect builder
        run: |
          echo "Name:      ${{ steps.buildx.outputs.name }}"
          echo "Endpoint:  ${{ steps.buildx.outputs.endpoint }}"
          echo "Status:    ${{ steps.buildx.outputs.status }}"
          echo "Flags:     ${{ steps.buildx.outputs.flags }}"
          echo "Platforms: ${{ steps.buildx.outputs.platforms }}"
      - name: Login to Docker Hub
        uses: docker/login-action@5e57cd118135c172c3672efd75eb46360885c0ef # v3.6.0
        with:
          username: ${{ secrets.DOCKERHUB_USERNAME }}
          password: ${{ secrets.DOCKERHUB_TOKEN }}
      - name: Login to GitHub Container registry
        uses: docker/login-action@5e57cd118135c172c3672efd75eb46360885c0ef # v3.6.0
        with:
          registry: ghcr.io
          username: ${{ github.repository_owner }}
          password: ${{ secrets.GITHUB_TOKEN }}
      - name: Login to DigitalOcean Container registry
        uses: docker/login-action@5e57cd118135c172c3672efd75eb46360885c0ef # v3.6.0
        with:
          registry: registry.digitalocean.com
          username: ${{ secrets.DIGITALOCEAN_USERNAME }}
          password: ${{ secrets.DIGITALOCEAN_ACCESS_TOKEN }}
      - name: Build and push images
        uses: docker/build-push-action@263435318d21b8e681c14492fe198d362a7d2c83 # v6.18.0
        with:
          context: .
          platforms: linux/amd64,linux/arm64,linux/arm/v7
          push: true
          tags: |
            gogs/gogs:latest
            ghcr.io/gogs/gogs:latest
            registry.digitalocean.com/gogs/gogs:latest
      - name: Scan for container vulnerabilities
        uses: aquasecurity/trivy-action@b6643a29fecd7f34b3597bc6acb0a98b03d33ff8 # 0.33.1
        with:
          image-ref: gogs/gogs:latest
          exit-code: '1'
      - name: Send email on failure
        uses: dawidd6/action-send-mail@2cea9617b09d79a095af21254fbcb7ae95903dde # v3.12.0
        if: ${{ failure() }}
        with:
          server_address: smtp.mailgun.org
          server_port: 465
          username: ${{ secrets.SMTP_USERNAME }}
          password: ${{ secrets.SMTP_PASSWORD }}
          subject: GitHub Actions (${{ github.repository }}) job result
          to: github-actions-8ce6454@unknwon.io
          from: GitHub Actions (${{ github.repository }})
          reply_to: noreply@unknwon.io
          body: |
            The job "${{ github.job }}" of ${{ github.server_url }}/${{ github.repository }}/commit/${{ github.sha }} completed with "${{ job.status }}".

            View the job run at: ${{ github.server_url }}/${{ github.repository }}/actions/runs/${{ github.run_id }}

  deploy-demo:
    if: ${{ github.event_name == 'push' && github.ref == 'refs/heads/main' && github.repository == 'gogs/gogs' }}
    needs: buildx
    runs-on: ubuntu-latest
    permissions:
      contents: read
    steps:
<<<<<<< HEAD
=======
      - name: Install doctl
        uses: digitalocean/action-doctl@135ac0aa0eed4437d547c6f12c364d3006b42824 # v2.5.1
        with:
          token: ${{ secrets.DIGITALOCEAN_ACCESS_TOKEN }}
>>>>>>> 3488e22a
      - name: Configure kubectl
        run: |
          mkdir -p ~/.kube
          echo "${KUBECONFIG}" | base64 -d > ~/.kube/config
        env:
          KUBECONFIG: ${{ secrets.DIGITALOCEAN_K8S_CLUSTER_KUBECONFIG }}
      - name: Restart gogs-demo deployment
        run: |
          set -e
          kubectl rollout restart deployment gogs-demo -n gogs
          kubectl rollout status deployment gogs-demo -n gogs
      - name: Send email on failure
        uses: dawidd6/action-send-mail@2cea9617b09d79a095af21254fbcb7ae95903dde # v3.12.0
        if: ${{ failure() }}
        with:
          server_address: smtp.mailgun.org
          server_port: 465
          username: ${{ secrets.SMTP_USERNAME }}
          password: ${{ secrets.SMTP_PASSWORD }}
          subject: GitHub Actions (${{ github.repository }}) job result
          to: github-actions-8ce6454@unknwon.io
          from: GitHub Actions (${{ github.repository }})
          reply_to: noreply@unknwon.io
          body: |
            The job "${{ github.job }}" of ${{ github.server_url }}/${{ github.repository }}/commit/${{ github.sha }} completed with "${{ job.status }}".

            View the job run at: ${{ github.server_url }}/${{ github.repository }}/actions/runs/${{ github.run_id }}

  buildx-pull-request:
    if: ${{ github.event_name == 'pull_request'}}
    runs-on: ubuntu-latest
    permissions:
      contents: read
    steps:
      - name: Checkout code
        uses: actions/checkout@1af3b93b6815bc44a9784bd300feb67ff0d1eeb3 # v6.0.0
      - name: Set up Docker Buildx
        id: buildx
        uses: docker/setup-buildx-action@e468171a9de216ec08956ac3ada2f0791b6bd435 # v3.11.1
        with:
          config-inline: |
            [worker.oci]
              max-parallelism = 2
      - name: Inspect builder
        run: |
          echo "Name:      ${{ steps.buildx.outputs.name }}"
          echo "Endpoint:  ${{ steps.buildx.outputs.endpoint }}"
          echo "Status:    ${{ steps.buildx.outputs.status }}"
          echo "Flags:     ${{ steps.buildx.outputs.flags }}"
          echo "Platforms: ${{ steps.buildx.outputs.platforms }}"
      - name: Compute short commit SHA
        id: short-sha
        uses: benjlevesque/short-sha@599815c8ee942a9616c92bcfb4f947a3b670ab0b # v3.0
      - name: Build and push images
        uses: docker/build-push-action@263435318d21b8e681c14492fe198d362a7d2c83 # v6.18.0
        with:
          context: .
          platforms: linux/amd64
          push: true
          tags: |
            ttl.sh/gogs/gogs-${{ steps.short-sha.outputs.sha }}:1d
      - name: Scan for container vulnerabilities
        uses: aquasecurity/trivy-action@b6643a29fecd7f34b3597bc6acb0a98b03d33ff8 # 0.33.1
        with:
          image-ref: ttl.sh/gogs/gogs-${{ steps.short-sha.outputs.sha }}:1d
          exit-code: '1'

  # Updates to the following section needs to be synced to all release branches within their lifecycles.
  buildx-release:
    if: ${{ github.event_name == 'release' }}
    runs-on: ubuntu-latest
    permissions:
      actions: write
      contents: read
      packages: write
    steps:
      - name: Compute image tag name
        run: echo "IMAGE_TAG=$(echo $GITHUB_REF_NAME | cut -c 2-)" >> $GITHUB_ENV
      - name: Checkout code
        uses: actions/checkout@1af3b93b6815bc44a9784bd300feb67ff0d1eeb3 # v6.0.0
      - name: Set up QEMU
        uses: docker/setup-qemu-action@c7c53464625b32c7a7e944ae62b3e17d2b600130 # v3.7.0
        with:
          platforms: linux/amd64,linux/arm64,linux/arm/v7
      - name: Set up Docker Buildx
        id: buildx
        uses: docker/setup-buildx-action@e468171a9de216ec08956ac3ada2f0791b6bd435 # v3.11.1
      - name: Inspect builder
        run: |
          echo "Name:      ${{ steps.buildx.outputs.name }}"
          echo "Endpoint:  ${{ steps.buildx.outputs.endpoint }}"
          echo "Status:    ${{ steps.buildx.outputs.status }}"
          echo "Flags:     ${{ steps.buildx.outputs.flags }}"
          echo "Platforms: ${{ steps.buildx.outputs.platforms }}"
      - name: Login to Docker Hub
        uses: docker/login-action@5e57cd118135c172c3672efd75eb46360885c0ef # v3.6.0
        with:
          username: ${{ secrets.DOCKERHUB_USERNAME }}
          password: ${{ secrets.DOCKERHUB_TOKEN }}
      - name: Login to GitHub Container registry
        uses: docker/login-action@5e57cd118135c172c3672efd75eb46360885c0ef # v3.6.0
        with:
          registry: ghcr.io
          username: ${{ github.repository_owner }}
          password: ${{ secrets.GITHUB_TOKEN }}
      - name: Build and push images
        uses: docker/build-push-action@263435318d21b8e681c14492fe198d362a7d2c83 # v6.18.0
        with:
          context: .
          platforms: linux/amd64,linux/arm64,linux/arm/v7
          push: true
          tags: |
            gogs/gogs:${{ env.IMAGE_TAG }}
            ghcr.io/gogs/gogs:${{ env.IMAGE_TAG }}
      - name: Send email on failure
        uses: dawidd6/action-send-mail@2cea9617b09d79a095af21254fbcb7ae95903dde # v3.12.0
        if: ${{ failure() }}
        with:
          server_address: smtp.mailgun.org
          server_port: 465
          username: ${{ secrets.SMTP_USERNAME }}
          password: ${{ secrets.SMTP_PASSWORD }}
          subject: GitHub Actions (${{ github.repository }}) job result
          to: github-actions-8ce6454@unknwon.io
          from: GitHub Actions (${{ github.repository }})
          reply_to: noreply@unknwon.io
          body: |
            The job "${{ github.job }}" of ${{ github.server_url }}/${{ github.repository }}/commit/${{ github.sha }} completed with "${{ job.status }}".

            View the job run at: ${{ github.server_url }}/${{ github.repository }}/actions/runs/${{ github.run_id }}<|MERGE_RESOLUTION|>--- conflicted
+++ resolved
@@ -96,13 +96,6 @@
     permissions:
       contents: read
     steps:
-<<<<<<< HEAD
-=======
-      - name: Install doctl
-        uses: digitalocean/action-doctl@135ac0aa0eed4437d547c6f12c364d3006b42824 # v2.5.1
-        with:
-          token: ${{ secrets.DIGITALOCEAN_ACCESS_TOKEN }}
->>>>>>> 3488e22a
       - name: Configure kubectl
         run: |
           mkdir -p ~/.kube

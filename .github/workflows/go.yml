--- conflicted
+++ resolved
@@ -34,11 +34,7 @@
     name: Test
     strategy:
       matrix:
-<<<<<<< HEAD
         go-version: [1.16.x]
-=======
-        go-version: [1.14.x, 1.15.x, 1.16.x]
->>>>>>> ba8be948
         platform: [ubuntu-latest, macos-latest, windows-latest]
     runs-on: ${{ matrix.platform }}
     steps:

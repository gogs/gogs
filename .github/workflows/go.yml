name: Go
on:
  push:
    branches:
      - main
      - 'release/**'
    paths:
      - '**.go'
      - 'go.mod'
      - '.golangci.yml'
      - '.github/workflows/go.yml'
  pull_request:
    paths:
      - '**.go'
      - 'go.mod'
      - '.golangci.yml'
      - '.github/workflows/go.yml'
env:
  GOPROXY: "https://proxy.golang.org"

jobs:
  lint:
    name: Lint
    runs-on: ubuntu-latest
    steps:
      - uses: actions/checkout@v2
      - name: Run golangci-lint
        uses: golangci/golangci-lint-action@v2
        with:
          version: latest
          args: --timeout=30m

  test:
    name: Test
    strategy:
      matrix:
<<<<<<< HEAD
        go-version: [1.16.x]
        platform: [ubuntu-latest, macos-latest, windows-latest]
=======
        go-version: [ 1.15.x, 1.16.x, 1.17.x ]
        platform: [ ubuntu-latest, macos-latest, windows-latest ]
>>>>>>> b3eb33be
    runs-on: ${{ matrix.platform }}
    steps:
      - name: Install Go
        uses: actions/setup-go@v2
        with:
          go-version: ${{ matrix.go-version }}
      - name: Checkout code
        uses: actions/checkout@v2
      - name: Run tests with coverage
        run: go test -v -race -coverprofile=coverage -covermode=atomic ./...
      - name: Upload coverage report to Codecov
        uses: codecov/codecov-action@v1.5.0
        with:
          file: ./coverage
          flags: unittests<|MERGE_RESOLUTION|>--- conflicted
+++ resolved
@@ -34,13 +34,8 @@
     name: Test
     strategy:
       matrix:
-<<<<<<< HEAD
-        go-version: [1.16.x]
-        platform: [ubuntu-latest, macos-latest, windows-latest]
-=======
-        go-version: [ 1.15.x, 1.16.x, 1.17.x ]
+        go-version: [ 1.16.x, 1.17.x ]
         platform: [ ubuntu-latest, macos-latest, windows-latest ]
->>>>>>> b3eb33be
     runs-on: ${{ matrix.platform }}
     steps:
       - name: Install Go

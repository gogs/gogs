--- conflicted
+++ resolved
@@ -155,15 +155,9 @@
 		return err
 	}
 
-<<<<<<< HEAD
 	if err = migrations.Migrate(x); err != nil {
 		return fmt.Errorf("migrate: %v", err)
 	}
-=======
-	// if err = migrations.Migrate(x); err != nil {
-	// 	return err
-	// }
->>>>>>> adf64791
 
 	if err = x.StoreEngine("InnoDB").Sync2(tables...); err != nil {
 		return fmt.Errorf("sync database struct error: %v\n", err)

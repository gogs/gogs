--- conflicted
+++ resolved
@@ -103,11 +103,10 @@
 	return err
 }
 
-<<<<<<< HEAD
-// getLabelInRepoByName returns a label by Name in given repository.
+// getLabelOfRepoByName returns a label by Name in given repository.
 // If pass repoID as 0, then ORM will ignore limitation of repository
 // and can return arbitrary label with any valid ID.
-func getLabelInRepoByName(e Engine, repoID int64, labelName string) (*Label, error) {
+func getLabelOfRepoByName(e Engine, repoID int64, labelName string) (*Label, error) {
 	if len(labelName) <= 0 {
 		return nil, ErrLabelNotExist{0, repoID}
 	}
@@ -125,10 +124,8 @@
 	return l, nil
 }
 
-// getLabelInRepoByID returns a label by ID in given repository.
-=======
+
 // getLabelOfRepoByID returns a label by ID in given repository.
->>>>>>> 25270379
 // If pass repoID as 0, then ORM will ignore limitation of repository
 // and can return arbitrary label with any valid ID.
 func getLabelOfRepoByID(e Engine, repoID, labelID int64) (*Label, error) {
@@ -154,20 +151,14 @@
 	return getLabelOfRepoByID(x, 0, id)
 }
 
-<<<<<<< HEAD
 // GetLabelInRepoByID returns a label by ID in given repository.
-func GetLabelInRepoByName(repoID int64, labelName string) (*Label, error) {
-	return getLabelInRepoByName(x, repoID, labelName)
-}
-
-// GetLabelInRepoByID returns a label by ID in given repository.
-func GetLabelInRepoByID(repoID, labelID int64) (*Label, error) {
-	return getLabelInRepoByID(x, repoID, labelID)
-=======
+func GetLabelOnRepoByName(repoID int64, labelName string) (*Label, error) {
+	return getLabelOnRepoByName(x, repoID, labelName)
+}
+
 // GetLabelOfRepoByID returns a label by ID in given repository.
 func GetLabelOfRepoByID(repoID, labelID int64) (*Label, error) {
 	return getLabelOfRepoByID(x, repoID, labelID)
->>>>>>> 25270379
 }
 
 // GetLabelsInRepoByIDs returns a list of labels by IDs in given repository,

--- conflicted
+++ resolved
@@ -131,12 +131,7 @@
 	return template.HTML(markup.Sanitize(raw))
 }
 
-<<<<<<< HEAD
-// Simple filter, converts newline symbols to <br>
-// This is middle-filter, output must be sanitized by Str2Html
-=======
 // NewLine2br simply replaces "\n" to "<br>".
->>>>>>> 91441c3f
 func NewLine2br(raw string) string {
 	return strings.Replace(raw, "\n", "<br>", -1)
 }

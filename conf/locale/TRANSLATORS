# This file lists all PUBLIC individuals having contributed content to the translation.
# Entries are in alphabetical order.

Adam Strzelecki <ono AT java DOT pl>
Adrian Verde <me AT adrianverde DOT com>
Akihiro YAGASAKI <yaggytter AT momiage DOT com>
Aleksejs Grocevs <aleksejs AT grocevs DOT pro>
Aleksey Tarakin <hukendo AT yandex DOT ru>
Alexander Steinhöfer <kontakt AT lx-s DOT de>
Alexandre Espinosa Menor <aemenor DOT gmail DOT com>
Alexandre Magno <alexandre DOT mbm AT gmail DOT com>
Anders B. Hansen <anders AT birkoe DOT com>
András Schenkerik <moviesharkteam AT gmail DOT com>
Andrey Nering <andrey AT nering DOT com DOT br>
Andrey Paskal <apaskal AT gmail DOT com>
Andrey Solomatin <toadron AT yandex DOT ru>
Antoine GIRARD <sapk AT sapk DOT fr>
Arthur Aslanyan <arthur DOT e DOT aslanyan AT gmail DOT com>
Aurelien Darragon <aurelien DOT darragon AT gmail DOT com>
Barış Arda Yılmaz <ardayilmazgamer AT gmail DOT com>
<<<<<<< HEAD
Bo-Yi Wu <appleboy DOT tw AT gmail DOT com>
=======
Breton Corentin <contact AT neodarz DOT net>
>>>>>>> 600f748c
Camille Baronnet <gogs AT camillebaronnet DOT fr>
Christoph Kisfeld <christoph DOT kisfeld AT gmail DOT com>
Cysioland
Damaris Padieu <damizx AT hotmail DOT fr>
Daniel Speichert <daniel AT speichert DOT pl>
David Yzaguirre <dvdyzag AT gmail DOT com>
Denys Khomenko
Dmitriy Nogay <me AT catwhocode DOT ga>
Enrico Testori hypertesto AT gmail DOT com
Ezequiel Gonzalez Rial <gonrial AT gmail DOT com>
Farhan Naysee <wpmagic70 AT gmail DOT com>
Gabriel Dugny <gabriel DOT dugny AT gmail DOT com>
Ganesha <reekoheek AT gmail DOT com>
Gregor Santner <gdev AT live DOT de>
Halil Kaya <halil AT halilkaya DOT net>
Hamid Feizabadi <hamidfzm AT gmail DOT com>
Huimin Wang <wanghm2009 AT hotmail DOT co DOT jp>
ilko <kontact-mr.k AT outlook DOT com">
Ilya Makarov
Jamie Mansfield <dev AT jamierocks DOT uk>
Javier Ortiz Bultron <javier DOT ortiz DOT 78 AT gmail DOT com>
Jean THOMAS <contact AT tibounise DOT com>
Jonas De Kegel <jonasgithub [AT] gmail [DOT] com>
Joubert RedRat <me+github AT redrat DOT com DOT br>
Juraj Bubniak <contact AT jbub DOT eu>
Lafriks <lafriks AT gmail DOT com>
Lauri Ojansivu <x AT xet7 DOT org>
Luca Bozzo <luca AT bozzo DOT it>
Luca Kröger <l DOT kroeger01 AT gmail DOT com>
Luc Stepniewski <luc AT stepniewski DOT fr>
Łukasz Jan Niemier <lukasz AT niemier DOT pl>
Marc Schiller <marc AT schiller DOT im>
Marvin Menzerath <github AT marvin-menzerath DOT de>
Michael Härtl <haertl DOT mike AT gmail DOT com>
Miguel de la Cruz <miguel AT mcrx DOT me>
Mikhail Burdin <xdshot9000 AT gmail DOT com>
Morten Sørensen <klim8d AT gmail DOT com>
Muhammad Fawwaz Orabi <mfawwaz93 AT gmail DOT com>
Nakao Takamasa <at.mattenn AT gmail DOT com>
Natan Albuquerque <natanalbuquerque5 AT gmail DOT com>
Odilon Junior <odilon DOT junior93 AT gmail DOT com>
Oleksandr Yermakov <olexander DOT yermakov AT gmail DOT com>
Óscar García Amor <ogarcia AT connectical DOT com>
Pablo Saavedra <psaavedra AT igalia DOT com>
Pierre Prinetti >meatqrawldotnet<
Richard Bukovansky <richard DOT bukovansky @ gmail DOT com>
Robert Nuske <robert DOT nuske AT web DOT de>
Robin Hübner <profan AT prfn DOT se>
Rste Risafov <risafov AT lazy DOT com>
SeongJae Park <sj38 DOT park AT gmail DOT com>
Sergey Stepanov <sergystepanov AT gmail DOT com>
Thomas Fanninger <gogs DOT thomas AT fanninger DOT at>
Tilmann Bach <tilmann AT outlook DOT com>
Toni Villena Jiménez <tonivj5 AT gmail DOT com>
Vladimir Jigulin mogaika AT yandex DOT ru
Vladimir Vissoultchev <wqweto AT gmail DOT com>
Vongola <me AT vongola DOT tw>
YJSoft <yjsoft AT yjsoft DOT pe DOT kr>
Oscar Quisbert <quisbert_karos AT outlook DOT com><|MERGE_RESOLUTION|>--- conflicted
+++ resolved
@@ -18,11 +18,8 @@
 Arthur Aslanyan <arthur DOT e DOT aslanyan AT gmail DOT com>
 Aurelien Darragon <aurelien DOT darragon AT gmail DOT com>
 Barış Arda Yılmaz <ardayilmazgamer AT gmail DOT com>
-<<<<<<< HEAD
 Bo-Yi Wu <appleboy DOT tw AT gmail DOT com>
-=======
 Breton Corentin <contact AT neodarz DOT net>
->>>>>>> 600f748c
 Camille Baronnet <gogs AT camillebaronnet DOT fr>
 Christoph Kisfeld <christoph DOT kisfeld AT gmail DOT com>
 Cysioland

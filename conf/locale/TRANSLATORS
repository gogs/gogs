# This file lists all PUBLIC individuals having contributed content to the translation.
# Entries are in alphabetical order.

Adam Strzelecki <ono AT java DOT pl>
Adrian Verde <me AT adrianverde DOT com>
Akihiro YAGASAKI <yaggytter AT momiage DOT com>
Aleksejs Grocevs <aleksejs AT grocevs DOT pro>
Aleksey Tarakin <hukendo AT yandex DOT ru>
Alexander Steinhöfer <kontakt AT lx-s DOT de>
Alexandre Espinosa Menor <aemenor DOT gmail DOT com>
Alexandre Magno <alexandre DOT mbm AT gmail DOT com>
Andrey Nering <andrey AT nering DOT com DOT br>
Andrey Solomatin <toadron AT yandex DOT ru>
Antoine GIRARD <sapk AT sapk DOT fr>
Arthur Aslanyan <arthur DOT e DOT aslanyan AT gmail DOT com>
Aurelien Darragon <aurelien DOT darragon AT gmail DOT com>
Barış Arda Yılmaz <ardayilmazgamer AT gmail DOT com>
Camille Baronnet <gogs AT camillebaronnet DOT fr>
Christoph Kisfeld <christoph DOT kisfeld AT gmail DOT com>
Cysioland
Damaris Padieu <damizx AT hotmail DOT fr>
Daniel Speichert <daniel AT speichert DOT pl>
David Yzaguirre <dvdyzag AT gmail DOT com>
Dmitriy Nogay <me AT catwhocode DOT ga>
Enrico Testori hypertesto AT gmail DOT com
Ezequiel Gonzalez Rial <gonrial AT gmail DOT com>
Gabriel Dugny <gabriel DOT dugny AT gmail DOT com>
Gregor Santner <gdev AT live DOT de>
Halil Kaya <halil AT halilkaya DOT net>
Hamid Feizabadi <hamidfzm AT gmail DOT com>
Huimin Wang <wanghm2009 AT hotmail DOT co DOT jp>
ilko <kontact-mr.k AT outlook DOT com">
Ilya Makarov
Jamie Mansfield <dev AT jamierocks DOT uk>
Jean THOMAS <contact AT tibounise DOT com>
Joubert RedRat <me+github AT redrat DOT com DOT br>
Juraj Bubniak <contact AT jbub DOT eu>
Lafriks <lafriks AT gmail DOT com>
Lauri Ojansivu <x AT xet7 DOT org>
Luc Stepniewski <luc AT stepniewski DOT fr>
Luca Bozzo <luca AT bozzo DOT it>
Luca Kröger <l DOT kroeger01 AT gmail DOT com>
Marc Schiller <marc AT schiller DOT im>
Marvin Menzerath <github AT marvin-menzerath DOT de>
Michael Härtl <haertl DOT mike AT gmail DOT com>
Miguel de la Cruz <miguel AT mcrx DOT me>
Mikhail Burdin <xdshot9000 AT gmail DOT com>
Morten Sørensen <klim8d AT gmail DOT com>
Muhammad Fawwaz Orabi <mfawwaz93 AT gmail DOT com>
Nakao Takamasa <at.mattenn AT gmail DOT com>
Natan Albuquerque <natanalbuquerque5 AT gmail DOT com>
Odilon Junior <odilon DOT junior93 AT gmail DOT com>
<<<<<<< HEAD
Pierre Prinetti >meatqrawldotnet<
=======
Oleksandr Yermakov <olexander DOT yermakov AT gmail DOT com>
>>>>>>> f4e714d5
Richard Bukovansky <richard DOT bukovansky @ gmail DOT com>
Rste Risafov <risafov AT lazy DOT com>
Robert Nuske <robert DOT nuske AT web DOT de>
Robin Hübner <profan AT prfn DOT se>
SeongJae Park <sj38 DOT park AT gmail DOT com>
Sergey Stepanov <sergystepanov AT gmail DOT com>
Thomas Fanninger <gogs DOT thomas AT fanninger DOT at>
Tilmann Bach <tilmann AT outlook DOT com>
Toni Villena Jiménez <tonivj5 AT gmail DOT com>
Vladimir Jigulin mogaika AT yandex DOT ru
Vladimir Vissoultchev <wqweto AT gmail DOT com>
YJSoft <yjsoft AT yjsoft DOT pe DOT kr>
Łukasz Jan Niemier <lukasz AT niemier DOT pl>
Pablo Saavedra <psaavedra AT igalia DOT com>
Javier Ortiz Bultron <javier DOT ortiz DOT 78 AT gmail DOT com><|MERGE_RESOLUTION|>--- conflicted
+++ resolved
@@ -50,11 +50,8 @@
 Nakao Takamasa <at.mattenn AT gmail DOT com>
 Natan Albuquerque <natanalbuquerque5 AT gmail DOT com>
 Odilon Junior <odilon DOT junior93 AT gmail DOT com>
-<<<<<<< HEAD
 Pierre Prinetti >meatqrawldotnet<
-=======
 Oleksandr Yermakov <olexander DOT yermakov AT gmail DOT com>
->>>>>>> f4e714d5
 Richard Bukovansky <richard DOT bukovansky @ gmail DOT com>
 Rste Risafov <risafov AT lazy DOT com>
 Robert Nuske <robert DOT nuske AT web DOT de>

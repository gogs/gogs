gpm - Go Package Manager
===

![GPMGo_Logo](https://raw.github.com/GPMGo/gpm-site/master/static/img/gpmgo2.png?raw=true)

gpm(Go Package Manager) is a Go package manage tool for search, install, update, share and backup packages in Go.

[![Build Status](https://travis-ci.org/GPMGo/gpm.png)](https://travis-ci.org/GPMGo/gpm) [![Build Status](https://drone.io/github.com/GPMGo/gpm/status.png)](https://drone.io/github.com/GPMGo/gpm/latest) [![Coverage Status](https://coveralls.io/repos/GPMGo/gpm/badge.png)](https://coveralls.io/r/GPMGo/gpm)

(Travis CI hasn't support Go 1.1 yet)

This application still in experiment, any change could happen, but it doesn't affect download and install packages.

## Main features

- Download packages from popular project hosting with/without version control tools.
- Remove packages from local file system.
- More specific examples, see [Quick Start](docs/Quick_Start.md).

## Main commands

- `build` compiles and installs packages and dependencies: basically, it calls `go install` and moves executable to current path from `GOPATH` if any, the executable name is the folder name which is default by `go install`.
- `install` downloads and installs packages and dependencies: you can download packages without version control tools like git, hg, svn, etc. It downloads and installs all packages including all dependencies automatically(except when you use bundle or snapshot). For now, this command supports `code.google.com`, `github.com`, `launchpad.net`, `bitbucket.org`. 
- `remove` removes packages and dependencies: it removes all packages including all dependencies(except when you use bundle or snapshot).

## Known issues

- When you use commands like `gpm install -p bitbucket.org/zombiezen/gopdf` where is project root path but the directory doesn't contain any source files, you will get error in the installation step, you have to use `gpm install -p bitbucket.org/zombiezen/gopdf/pdf` in order to go through all steps correctly.

## Todo

<<<<<<< HEAD
- Add support for downloading by tag and branch for packages in git.oschina.net, gitcafe.com.
=======
- Add support for downloading by tag and branch for packages in bitbucket.org, git.oschina.net, gitcafe.com.
- Command `search` is for searching packages.
>>>>>>> b014f296
- Add template projects for testing commands.
- Add gpm working principle design.
- Add support for downloading tarballs from user sources.
- After downloaded all packages in bundles or snapshots, need to check if all dependencies have been downloaded as well.
- Develop user source API server template application to support user sources in bundles.
- Command `install` and `remove` Add bundle and snapshot parser code for downloading or removing by bundle or snapshot id.
- Add user system to create, edit, upload, and download bundles or snapshots through gpm client program.
- Download package from code.google.com only support hg as version control system, probably support git and svn.
- Collect download and installation results and report to users in the end.
- Command `install` add support for downloading code from git.oschina.net, gitcafe.com, *.codeplex.com;
- Command `check` is for checking and downloading all missing dependencies.
- Command `daemon` is for auto-compile web applications when debug it locally.
- Command `update` is for checking updates.
- Command `remove` add feature check for dependencies, make sure other packages don't import this one, and give choose for users.
- Command `remove` also need to remove files in `GPPATH/bin` and `GOPATH/pkg`.
- Command `remove` add flag `-d` for removing dependencies at the same time.
- Add feature "struct generator".
- i18n support for Chinese.
- Add built-in application version in order to backup data when users update.
- Command `install` add flag `-pc` which only downloads source files(including LICENSE and README).
- Command `install` and `remove` and `update` backup data(up to 100 records) before executing.
- Command `rollback` is for rolling back to certain operation.
- Add configure option for auto-enable feature, like always using `-p` for downloading.
- Command `install` add flag `-all` for re-installing everything in GOPATH, usually use this after upgrading Go version.
- Command `clean` is for cleaning empty directories.
- Keep file modify time for packages from github.com.
- Command `sync` is for sync packages in two computers, support client and server mode through ssh.
- Command `init` is for auto-configuring Go develop environment.

## License

[MIT-STYLE](LICENSE), source files that contain code that is from [gopkgdoc](https://github.com/garyburd/gopkgdoc) is honored in specific.<|MERGE_RESOLUTION|>--- conflicted
+++ resolved
@@ -29,12 +29,6 @@
 
 ## Todo
 
-<<<<<<< HEAD
-- Add support for downloading by tag and branch for packages in git.oschina.net, gitcafe.com.
-=======
-- Add support for downloading by tag and branch for packages in bitbucket.org, git.oschina.net, gitcafe.com.
-- Command `search` is for searching packages.
->>>>>>> b014f296
 - Add template projects for testing commands.
 - Add gpm working principle design.
 - Add support for downloading tarballs from user sources.
@@ -45,6 +39,7 @@
 - Download package from code.google.com only support hg as version control system, probably support git and svn.
 - Collect download and installation results and report to users in the end.
 - Command `install` add support for downloading code from git.oschina.net, gitcafe.com, *.codeplex.com;
+- Command `install` add support for downloading by tag and branch for packages in git.oschina.net, gitcafe.com.
 - Command `check` is for checking and downloading all missing dependencies.
 - Command `daemon` is for auto-compile web applications when debug it locally.
 - Command `update` is for checking updates.

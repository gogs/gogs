--- conflicted
+++ resolved
@@ -108,16 +108,10 @@
 	return engine, nil
 }
 
-<<<<<<< HEAD
-func NewEngineWithParams(driverName string, dataSourceName string, params map[string]string) (*Engine, error) {
-	engine, err := NewEngine(driverName, dataSourceName)
-	engine.dialect.SetArguments(params)
-=======
 // NewEngineWithParams new a db manager with params. The params will be passed to dialect.
 func NewEngineWithParams(driverName string, dataSourceName string, params map[string]string) (*Engine, error) {
 	engine, err := NewEngine(driverName, dataSourceName)
 	engine.dialect.SetParams(params)
->>>>>>> 86d249eb
 	return engine, err
 }
 

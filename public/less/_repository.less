.repository {
	@mega-octicon-width: 30px;

	padding-top: 15px;
	padding-bottom: @footer-margin * 2;

	.head {
		.column {
			padding-top: 5px !important;
			padding-bottom: 5px !important;
		}
		.ui.compact.menu {
			margin-left: 1rem;
		}
		.ui.header {
			margin-top: 0;
		}
		.mega-octicon {
			width: @mega-octicon-width;
			font-size: 30px;
		}
		.ui.huge.breadcrumb {
			font-weight: 400;
			font-size: 1.7rem;
		}
		.fork-flag {
			margin-left: @mega-octicon-width + 8px;
			margin-top: 3px;
			display: block;
			font-size: 12px;
			white-space: nowrap;
		}
		.octicon.octicon-repo-forked {
			margin-top: -1px;
			font-size: 15px;
		}
	}

	.navbar {
		.ui.label {
			margin-top: -2px;
			margin-left: 7px;
			padding: 3px 5px;
		}
	}

	.owner.dropdown {
		min-width: 40% !important;
	}

	.metas {
		.menu {
			max-height: 300px;
			overflow-x: auto;
		}
		.ui.list {
			.hide {
				display: none!important;
			}
			.item {
				padding: 0px;
			}
			.label.color {
				padding: 0 8px;
				margin-right: 5px;
			}
			a {
				margin: 2px 0;
				.text {
					color: #444;
					&:hover {
						color: #000;
					}
				}
			}
		}
	}
	.header-wrapper {
		background-color: #FAFAFA;
		margin-top: -15px;
		padding-top: 15px;

		.ui.tabs.divider {
			border-bottom: none;
		}
		.ui.tabular .octicon {
			margin-right: 5px;
		}
	}
	.filter.menu {
		.label.color {
			border-radius: 3px;
			margin-left: 15px;
			padding: 0 8px;
		}
		.octicon {
			float: left;
			margin-left: -5px;
			margin-right: -7px;
		}
		.menu {
			max-height: 300px;
			overflow-x: auto;
			right: 0!important;
			left: auto!important;
		}
		.dropdown.item {
			margin: 1px;
			padding-right: 0;
		}
	}

	.ui.tabs {
		&.container {
			margin-top: 14px;
			margin-bottom: 0px;
			.ui.menu {
				border-bottom: none;
			}
		}
		&.divider {
			margin-top: 0;
			margin-bottom: 20px;
		}
	}

	#clone-panel {
		margin-top: -8px;
		margin-left: 5px;
		width: 350px;

		input {
			border-radius: 0;
			padding: 5px 10px;
		}

		.clone.button {
			font-size: 13px;
			padding: 0 5px;
			&:first-child {
				border-radius: .28571429rem 0 0 .28571429rem;
			}
		}
		.icon.button {
			padding: 0 10px;
		}
		.dropdown .menu {
			right: 0!important;
			left: auto!important;
		}
	}

	&.file.list {
		#repo-desc {
			font-size: 1.2em;
		}
		.choose.reference {
			.header .icon {
				font-size: 1.4em;
			}
		}
		#file-buttons {
			font-weight: normal;
			margin-top: -3px;
			.ui.button {
				padding: 8px 10px;
				font-weight: normal;
			}
		}

		#repo-files-table {
			thead {
				th {
					padding-top: 8px;
					padding-bottom: 5px;
					font-weight: normal;

					&:first-child {
						display: block;
						position: relative;
						width: 325%;
					}
				}
				.ui.avatar {
					margin-bottom: 5px;
				}
			}
			tbody {
				.octicon {
					margin-left: 3px;
					margin-right: 5px;
					color: #777;
					&.octicon-mail-reply {
						margin-right: 10px;
					}
					&.octicon-file-directory, &.octicon-file-submodule {
						color: #1e70bf;
					}
				}
			}
			td {
				padding-top: 8px;
				padding-bottom: 8px;
			}
			tr:hover {
				background-color: #ffffEE;
			}
		}

		#file-content {
			.header {
				.icon {
					font-size: 1em;
					margin-top: -2px;
				}
				.file-actions {
					padding-left: 20px;
					.btn-octicon {
					  display: inline-block;
					  padding: 5px;
					  margin-left: 5px;
					  line-height: 1;
					  color: #767676;
					  vertical-align: middle;
					  background: transparent;
					  border: 0;
					  outline: none;
					 }
					.btn-octicon:hover {
					  color: #4078c0;
					}
					.btn-octicon-danger:hover {
					  color: #bd2c00;
					}
					.btn-octicon.disabled {
					  color: #bbb;
					  cursor: default;
					}
					#delete-file-form {
						display: inline-block;
					}
				}
			}
			.view-raw {
				padding: 5px;
				* {
					max-width: 100%;
				}
				img {
					margin-bottom: -5px;
				}
			}

<<<<<<< HEAD
			#ipython-notebook {
				margin-left: 80px;

				.nb-notebook {
					line-height: 1.5;    
				}

				.nb-stdout, .nb-stderr {
					white-space: pre-wrap;
					margin: 1em 0;
					padding: 0.1em 0.5em;
				}

				.nb-stderr {
					background-color: #FAA;
				}

				.nb-cell + .nb-cell {
					margin-top: 0.5em;
				}

				.nb-output table {
					border: 1px solid #000;
					border-collapse: collapse;
				}

				.nb-output th {
					font-weight: bold;
				}

				.nb-output th, .nb-output td {
					border: 1px solid #000;
					padding: 0.25em;    
					text-align: left;
					vertical-align: middle;
					border-collapse: collapse;
				}

				.nb-cell {
					position: relative;    
				}

				.nb-raw-cell {
					white-space: pre-wrap;
					background-color: #f5f2f0;
					font-family: Consolas, Monaco, 'Andale Mono', monospace;
					padding: 1em;
					margin: .5em 0;
				}

				.nb-output {
					min-height: 1em;    
					width: 100%;
					overflow-x: scroll;
					border-right: 1px dotted #CCC;
				}

				.nb-output img {
					max-width: 100%;    
				}

				.nb-output:before, .nb-input:before {
					position: absolute;    
					font-family: monospace;
					color: #999;
					left: -7.5em;
					width: 7em;
					text-align: right;
				}

				.nb-input:before {
					content: "In [" attr(data-prompt-number) "]:";
				}
				.nb-output:before {
					content: "Out [" attr(data-prompt-number) "]:";
				}

				.nb-markdown-cell {
					background-color: #eee;
					margin-left: -80px;
					padding: 11.5px 10px 19.5px 80px;
				}

				// Fix pandas dataframe formatting
				div[style="max-height:1000px;max-width:1500px;overflow:auto;"] {
					max-height: none !important;    
				}
			}

=======
			.plain-text {
				font-size: 14px;
				padding: 10px 15px;
			}
>>>>>>> 207960b4
			.code-view {
				* {
					font-size: 12px;
					font-family: Consolas, "Liberation Mono", Menlo, Courier, monospace;
					line-height: 20px;
				}

				table {
					width: 100%;
				}
				.lines-num {
					vertical-align: top;
					text-align: right;
					color: #999;
					background: #f5f5f5;
					width: 1%;

					span {
						line-height: 20px;
						padding: 0 10px;
						cursor: pointer;
						display: block;
					}
				}
				.lines-num,
				.lines-code {
					padding: 0;
					pre,
					ol,
					.hljs {
						background-color: white;
						margin: 0;
						padding: 0 !important;
						li {
							display: inline-block;
							width: 100%;
							&.active {
								background: #ffffdd;
							}
							&:before {
								content: ' ';
							}
						}
					}
				}
			}
		}

		.sidebar {
			padding-left: 0;

			.octicon {
				width: 16px;
			}
		}
	}

	&.file.editor {
		.treepath {
			width: 100%;

			input {
				vertical-align: middle;
				box-shadow: rgba(0, 0, 0, 0.0745098) 0px 1px 2px inset;
				width: inherit;
				padding: 7px 8px;
				margin-right: 5px;
			}
		}

		.tabular.menu {
			.octicon {
				margin-right: 5px;
			}
		}

		.commit-form-wrapper {
			padding-left: 64px;
			.commit-avatar {
				float: left;
				margin-left: -64px;
				width: 3em;
		    height: auto;
			}
			.commit-form {
			  position: relative;
			  padding: 15px;
			  margin-bottom: 10px;
			  border: 1px solid #ddd;
			  border-radius: 3px;
			  #avatar-arrow;
				&:after {
					border-right-color: #fff;
				}

				.quick-pull-choice {
					.branch-name {
						display: inline-block;
				    padding: 3px 6px;
				    font: 12px Consolas, "Liberation Mono", Menlo, Courier, monospace;
				    color: rgba(0,0,0,0.65);
				    background-color: rgba(209,227,237,0.45);
				    border-radius: 3px;
					}
					.new-branch-name-input {
				    position: relative;
				    margin-left: 25px;
				    input {
				    	width: 240px !important;
		    	    padding-left: 26px !important;
				    }
					}
					.octicon-git-branch {
						position: absolute;
				    top: 9px;
				    left: 10px;
				    color: #b0c4ce;
					}
				}
			}
		}
	}

	&.options {
		#interval {
			width: 100px!important;
			min-width: 100px;
		}
		.danger {
			.item {
				padding: 20px 15px;
			}
			.ui.divider {
				margin: 0;
			}
		}
	}

	@comment-avatar-width: 3em;
	&.new.issue {
		.comment.form {
			.comment {
				.avatar {
					width: @comment-avatar-width;
				}
			}
			.content {
				margin-left: 4em;
				#avatar-arrow;
				&:after {
					border-right-color: #fff;
				}
				.markdown {
					font-size: 14px;
				}
			}
			.metas {
				min-width: 220px;
				.filter.menu {
					max-height: 300px;
					overflow-x: auto;
				}
			}

		}
	}
	&.view.issue {
		.title {
			padding-bottom: 0!important;
			h1 {
				font-weight: 300;
				font-size: 2.3rem;
				margin-bottom: 5px;
				.ui.input	{
					font-size: 0.5em;
					vertical-align: top;
					width: 50%;
					min-width: 600px;
					input {
						font-size: 1.5em;
						padding: 6px 10px;
					}
				}
			}
			.index {
				font-weight: 300;
				color: #aaa;
				letter-spacing: -1px;
			}
			.label {
				margin-right: 10px;
			}
			.edit-zone {
				margin-top: 10px;
			}
		}
		.pull-desc {
			code {
				color: #0166E6;
			}
		}
		.pull {
			&.tabular.menu {
				margin-bottom: 10px;
				.octicon {
					margin-right: 5px;
				}
			}
			&.tab.segment {
				border: none;
				padding: 0;
				padding-top: 10px;
				box-shadow: none;
				background-color: inherit;
			}
			.merge.box {
				.avatar {
					margin-left: 10px;
					margin-top: 10px;
				}
			}
		}
		.comment-list {
			&:before {
				display: block;
				content: "";
				position: absolute;
				margin-top: 12px;
				margin-bottom: 14px;
				top: 0;
				bottom: 0;
				left: 96px;
				width: 2px;
				background-color: #f3f3f3;
				z-index: -1;
			}
			.comment {
				.avatar {
					width: @comment-avatar-width;
				}
				.tag {
					color: #767676;
					margin-top: 3px;
					padding: 2px 5px;
					font-size: 12px;
					border: 1px solid rgba(0,0,0,0.1);
					border-radius: 3px;
				}
				.actions {
					.item {
						float: left;
						&.tag {
							margin-right: 5px;
						}
						&.action {
							margin-top: 6px;
							margin-left: 10px;
						}
					}
				}
				.content {
					margin-left: 4em;
					.header {
						#avatar-arrow;
						font-weight: normal;
						padding: auto 15px;
						position: relative;
						color: #767676;
						background-color: #f7f7f7;
						border-bottom: 1px solid #eee;
						border-top-left-radius: 3px;
						border-top-right-radius: 3px;
						.text {
							max-width: 78%;
							padding-top: 10px;
							padding-bottom: 10px;
						}
					}
					.markdown {
						font-size: 14px;
					}
					.no-content {
						color: #767676;
						font-style: italic;
					}
					> .bottom.segment {
						background: #f3f4f5;
						.ui.images::after {
							clear: both;
							content: ' ';
							display: block;
						}
						a {
							display: block;
							float: left;
							margin: 5px;
							padding: 5px;
							height: 150px;
							border: solid 1px #eee;
							border-radius: 3px;
							max-width: 150px;
							background-color: #fff;
							&:before {
								content:' ';
								display: inline-block;
								height: 100%;
								vertical-align: middle;
							}
						}
						.ui.image {
							max-height: 100%;
							width: auto;
							margin: 0;
							vertical-align: middle;
						}
						span.ui.image {
							font-size: 8vw;
							color: #000000;
						}
						span.ui.image:hover {
							color: #000000;
						}
					}
				}

				.ui.form {
					.field:first-child {
						clear: none;
					}
					.tab.segment {
						border: none;
						padding: 0;
						padding-top: 10px;
					}
					textarea {
						height: 200px;
						font-family: "Consolas", monospace;
					}
				}

				.edit.buttons {
					margin-top: 10px;
				}
			}
			.event {
				position: relative;
				margin: 15px 0 15px 79px;
				padding-left: 25px;
				.octicon {
					width: 30px;
					float: left;
					text-align: center;
					&.octicon-circle-slash {
						margin-top: 5px;
						margin-left: -34.5px;
						font-size: 20px;
						color: #bd2c00;
					}
					&.octicon-primitive-dot {
						margin-left: -28.5px;
						margin-right: -1px;
						font-size: 30px;
						color: #6cc644;
					}
					&.octicon-bookmark {
						margin-top: 3px;
						margin-left: -31px;
						margin-right: -1px;
						font-size: 25px;
					}
				}
				.detail {
					font-size: 0.9rem;
					margin-top: 5px;
					margin-left: 35px;
					.octicon {
						&.octicon-git-commit {
							margin-top: 2px;
						}
					}
				}
			}
		}
		.ui.segment.metas {
			margin-top: -3px;
		}

		.ui.participants {
			img {
				margin-top: 5px;
				margin-right: 5px;
			}
		}
	}
	.comment.form {
		.ui.comments {
			margin-top: -12px;
			max-width: 100%;
		}
		.content {
			.field:first-child {
				clear: none;
			}
			.form {
				#avatar-arrow;
				&:after {
					border-right-color: #fff;
				}
			}
			.tab.segment {
				border: none;
				padding: 0;
				padding-top: 10px;
			}
			textarea {
				height: 200px;
                font-family: "Consolas", monospace;
			}
		}
	}

	.label.list {
		list-style: none;
		padding-top: 15px;
		.item {
			padding-top: 10px;
			padding-bottom: 10px;
			border-bottom: 1px dashed #AAA;
			a {
				font-size: 15px;
				padding-top: 5px;
				padding-right: 10px;
				color: #666;
				&:hover {
					color: #000;
				}
				&.open-issues {
					margin-right: 30px;
				}
			}
			.ui.label {
				font-size: 1em;
			}
		}
	}

	.milestone.list {
		list-style: none;
		padding-top: 15px;
		> .item {
			padding-top: 10px;
			padding-bottom: 10px;
			border-bottom: 1px dashed #AAA;
			> a {
				padding-top: 5px;
				padding-right: 10px;
				color: #000;
				&:hover {
					color: #4078c0;
				}
			}
			.ui.progress {
				width: 40%;
				padding: 0;
				border: 0;
				margin: 0;
				.bar {
					height: 20px;
				}
			}
			.meta {
				color: #999;
				padding-top: 5px;
				.issue-stats .octicon{
					padding-left: 5px;
				}
				.overdue {
					color: red;
				}
			}
			.operate {
				margin-top: -15px;
				> a {
					font-size: 15px;
					padding-top: 5px;
					padding-right: 10px;
					color: #666;
					&:hover {
						color: #000;
					}
				}
			}
			.content {
				padding-top: 10px;
			}
		}
	}
	&.new.milestone {
		textarea {
			height: 200px;
		}
		#deadline {
			width: 150px;
		}
	}

	&.compare.pull {
		.choose.branch {
			.octicon {
				padding-right: 10px;
			}
		}
		.comment.form {
			.content {
				#avatar-arrow;
				&:after {
					border-right-color: #fff;
				}
			}
		}
	}

	.filter.dropdown .menu {
		margin-top: 1px!important;
	}

	&.commits {
		.header {
			.ui.right {
				.search {
					input {
						font-weight: normal;
						padding: 5px 10px;
					}
				}
			}
		}
	}
	#commits-table {
		thead {
			th:first-of-type {
				padding-left: 15px;
			}
			.sha {
				font-size: 13px;
				padding: 6px 40px 4px 35px;
			}
		}
		&.ui.basic.striped.table tbody tr:nth-child(2n) {
			background-color: rgba(0, 0, 0, .02)!important;
		}
	}

	.diff-detail-box {
		margin: 15px 0;
		line-height: 30px;
		ol {
			clear: both;
			padding-left: 0;
			margin-top: 5px;
			margin-bottom: 28px;
			li {
				list-style: none;
				padding-bottom: 4px;
				margin-bottom: 4px;
				border-bottom: 1px dashed #DDD;
				padding-left: 6px;
			}
		}
		span.status{
			display: inline-block;
			width: 12px;
			height: 12px;
			margin-right: 8px;
			vertical-align: middle;
			&.modify {
				background-color: #f0db88;
			}
			&.add {
				background-color: #b4e2b4;
			}
			&.del {
				background-color: #e9aeae;
			}
			&.rename {
				background-color: #dad8ff;
			}
		}
	}
	.diff-box {
		.count {
			margin-right: 12px;
			font-size: 13px;

			.bar {
				background-color: #bd2c00;
				height: 12px;
				width: 40px;
				display: inline-block;
				margin: 2px 4px 0 4px;
				vertical-align: text-top;
				.add {
					background-color: #55a532;
					height: 12px;
				}
			}
		}
		.file {
			color: #888;
		}
	}
	.diff-file-box {
		.header {
			background-color: #f7f7f7;
		}
		.file-body.file-code {
			.lines-num {
				text-align: right;
				color: #A7A7A7;
				background: #fafafa;
				width: 1%;

				span.fold {
					display: block;
					text-align: center;
				}
			}
			.lines-num-old {
				border-right: 1px solid #DDD;
			}
		}
		.code-diff {
			font-size: 12px;

			td {
				padding: 0;
				padding-left: 10px;
				border-top: none;
			}
			pre {
				margin: 0;
			}
			.lines-num {
				border-right: 1px solid #d4d4d5;
				padding: 0 5px;
			}
			tbody {
				tr {

					&.tag-code {
						td, pre {
							background-color: #F0F0F0 !important;
							border-color: #D2CECE!important;
							padding-top: 4px;
							padding-bottom: 4px;
						}
						td.halfwidth {
							width: 50%;
						}
						// td.selected-line, td.selected-line pre {
						// 	background-color: #ffffdd !important;
						// }
					}
					// &.same-code {
					// 	td.selected-line, td.selected-line pre {
					// 		background-color: #ffffdd !important;
					// 	}
					// }
					&.del-code {
						// Duplicate here to enforce add code color.
						td.add-code {
							background-color: #eaffea !important;
							border-color: #c1e9c1 !important;
							pre {
								background-color: #eaffea !important;
								border-color: #c1e9c1 !important;

							}
						}
						td, pre {
							background-color: #ffecec !important;
					    border-color: #f1c0c0 !important;
						}

						td.halfwidth {
							width: 50%;
						}
						// td.selected-line, td.selected-line pre {
						// 	background-color: #ffffdd !important;
						// }
					}
					&.add-code {
						td, pre {
							background-color: #eaffea !important;
							border-color: #c1e9c1 !important;
						}
						td.halfwidth {
							width: 50%;
						}
						// td.selected-line, td.selected-line pre {
						// 	background-color: #ffffdd !important;
						// }
					}

					.removed-code {
					  background-color: #ff9999;
					}
					.added-code {
					  background-color: #99ff99;
					}
				}
			}
		}
		&.file-content {
			img {
				max-width: 100%;
				padding: 5px 5px 0 5px;
			}
		}
	}
	.code-view {
		overflow: auto;
		overflow-x: auto;
		overflow-y: hidden;
	}

	&.quickstart {
		.guide {
			.item {
				padding: 1em;
				small {
					font-weight: normal;
				}
			}
			.clone.button:first-child {
				border-radius: .28571429rem 0 0 .28571429rem;
			}
			.ui.action.small.input {
				width: 100%;
			}
			#repo-clone-url {
				border-radius: 0;
				padding: 5px 10px;
				font-size: 1.2em;
			}
		}
	}

	&.release {
		#release-list {
			border-top: 1px solid #DDD;
			margin-top: 20px;
			padding-top: 15px;

			>li {
				list-style: none;

				.meta,
				.detail {
					padding-top: 30px;
					padding-bottom: 40px;
				}
				.meta {
					text-align: right;
					position: relative;

					.tag:not(.icon) {
						display: block;
						margin-top: 15px;
					}
					.commit {
						display: block;
						margin-top: 10px;
					}
				}
				.detail {
					border-left: 1px solid #DDD;

					.author {
						img {
							margin-bottom: -3px;
						}
					}
					.download {
						margin-top: 20px;

						>a {
							.octicon {
								margin-left: 5px;
								margin-right: 5px;
							}
						}

						.list {
							padding-left: 0;
							border-top: 1px solid #eee;

							li {
								list-style: none;
								display: block;
								padding-top: 8px;
								padding-bottom: 8px;
								border-bottom: 1px solid #eee;
							}
						}
					}
					.dot {
						width: 9px;
						height: 9px;
						background-color: #ccc;
						z-index: 999;
						position: absolute;
						display: block;
						left: -5px;
						top: 40px;
						border-radius: 6px;
						border: 1px solid #FFF;
					}
				}
			}
		}
	}
	&.new.release {
		.target {
			min-width: 500px;

			#tag-name {
				margin-top: -4px;
			}

			.at {
				margin-left: -5px;
				margin-right: 5px;
			}
			.dropdown.icon {
				margin: 0;
				padding-top: 3px;
			}
			.selection.dropdown {
				padding-top: 10px;
				padding-bottom: 10px;
			}
		}
		.prerelease.field {
			margin-bottom: 0;
		}
	}

	&.forks {
		.list {
			margin-top: 0;

			.item {
				padding-top: 10px;
				padding-bottom: 10px;
				border-bottom: 1px solid #DDD;

				.ui.avatar {
					float: left;
					margin-right: 5px;
				}
				.link {
					padding-top: 5px;
				}
			}
		}
	}

	&.wiki {
		&.start {
			.ui.segment {
				padding-top: 70px;
				padding-bottom: 100px;

				.mega-octicon {
					font-size: 48px;
				}
			}
		}

		&.new {
			.CodeMirror {
				.CodeMirror-code {
					font-family: "Consolas", monospace;
					.cm-comment {
						background: inherit;
					}
				}
			}

			.editor-preview {
				background-color: white;
			}
		}

		&.view {
			.choose.page {
				margin-top: -5px;
			}

			.ui.sub.header {
				text-transform: none;
			}
			>.markdown {
				padding: 15px 30px;

				h1, h2, h3, h4, h5, h6 {
					&:first-of-type {
						margin-top: 0;
					}
				}
			}
		}
	}

	&.settings {
		&.collaboration {
			.collaborator.list {
				padding: 0;

				>.item {
					margin: 0;
					line-height: 2em;

					&:not(:last-child) {
						border-bottom: 1px solid #DDD;
					}
				}
			}

			#repo-collab-form {
				#search-user-box {
					.results {
						left: 7px;
					}
				}
				.ui.button {
					margin-left: 5px;
					margin-top: -3px;
				}
			}
		}

		&.webhook {
			.events {
				.column {
					padding-bottom: 0;
				}
				.help {
					font-size: 13px;
					margin-left: 26px;
					padding-top: 0;
				}
			}
		}
	}
}
// End of .repository

&.user-cards {
	.list {
		padding: 0;

		.item {
			list-style: none;
			width: 32%;
			margin: 10px 10px 10px 0;
			padding-bottom: 14px;
			float: left;

			.avatar {
				width: 48px;
				height: 48px;
				float: left;
				display: block;
				margin-right: 10px;
			}
			.name {
				margin-top: 0;
				margin-bottom: 0;
				font-weight: normal;
			}
			.meta {
				margin-top: 5px;
			}
		}
	}
}

#search-repo-box,
#search-user-box {
	.results {
		padding: 0;
		position: absolute;

		.item {
			padding: 10px 15px;
			border-bottom: 1px solid #DDD;
			cursor: pointer;

			&:hover {
				background: rgba(0,0,0,.05)!important;
				color: rgba(0,0,0,.95)!important;
			}
			img {
				margin-right: 8px;
			}
		}
	}
}

.issue.list {
	list-style: none;
	padding-top: 15px;
	>.item {
		padding-top: 15px;
		padding-bottom: 10px;
		border-bottom: 1px dashed #AAA;
		.title {
			color: #444;
			font-size: 15px;
			font-weight: bold;
			margin: 0 6px;
			&:hover {
				color: #000;
			}
		}
		.comment {
			padding-right: 10px;
			color: #666;
		}
		.desc {
			padding-top: 5px;
			color: #999;
			a.milestone {
				padding-left: 5px;
				color: #999!important;
				&:hover {
					color: #000!important;
				}
			}
			.assignee {
				margin-top: -5px;
				margin-right: 5px;
			}
		}
	}
}

.page.buttons {
	padding-top: 15px;
}

.ui.form {
	.dropzone {
		width: 100%;
		margin-bottom: 10px;
		border: 2px dashed #0087F7;
		box-shadow: none!important;
		.dz-error-message {
			top: 140px;
		}
	}
}

.settings {
	.content {
		margin-top: 2px;
		>.header,
		.segment {
			box-shadow: 0 1px 2px 0 rgba(34,36,38,.15);
		}
	}
	.key.list {
		.item:not(:first-child) {
			border-top: 1px solid #eaeaea;
		}
		.ssh-key-state-indicator {
			float: left;
			color: gray;
			padding-left: 10px;
			padding-top: 10px;
			&.active {
				color: #6cc644;
			}
		}
		.meta {
			padding-top: 5px;
		}
		.print {
			color: #767676;
		}
		.activity {
			color: #666;
		}
	}
	.hook.list {
		> .item:not(:first-child) {
			border-top: 1px solid #eaeaea;
		}
		.item {
			padding: 10px 20px;
			.octicon,
			.fa {
				width: 20px;
				text-align: center;
			}
			a {
				.dont-break-out;
			}
		}
	}
	.hook.history.list {
		.item {
			padding-left: 13px;
			.meta {
				.ui.right {
					margin-top: 5px;
					.time {
						font-size: 12px;
					}
				}
			}
			.info {
				margin-top: 10px;
				.tabular.menu {
					.item {
						font-weight: 500;
					}
				}
				.tab.segment {
					border: none;
					padding: 0;
					padding-top: 10px;
					box-shadow: none;
					> * {
						color: #666;
					}
					pre {
						word-wrap: break-word;
						.hljs {
							padding: 0;
							background-color: inherit;
						}
					}
				}
			}
		}
	}
}

.ui.vertical.menu {
	.header.item {
		font-size: 1.1em;
		background: #f0f0f0;
	}
}

.edit-label.modal,
.new-label.segment {
	.form {
		.column {
			padding-right: 0;
		}
		.buttons {
			margin-left: auto;
			padding-top: 15px;
		}
		.color.picker.column {
			width: auto;
			.color-picker {
				height: 35px;
				width: auto;
				padding-left: 30px;
			}
		}
		.minicolors-swatch.minicolors-sprite {
			top: 10px;
			left: 10px;
			width: 15px;
			height: 15px;
		}
		.precolors {
			padding-left: 0;
			padding-right: 0;
			margin: 3px 10px auto 10px;
			width: 120px;
			.color {
				float: left;
				width: 15px;
				height: 15px;
			}
		}
	}
}

#avatar-arrow {
	&:before, &:after {
		right: 100%;
		top: 20px;
		border: solid transparent;
		content: " ";
		height: 0;
		width: 0;
		position: absolute;
		pointer-events: none;
	}
	&:before {
		border-right-color: #D4D4D5;
		border-width: 9px;
		margin-top: -9px;
	}
	&:after {
		border-right-color: #f7f7f7;
		border-width: 8px;
		margin-top: -8px;
	}
}

#transfer-repo-modal,
#delete-repo-modal {
	.ui.message {
		width: 100%!important;
	}
}

// generate .tab-size-{i} from 1 to 16
.generate-tab-size(16);
.generate-tab-size(@n, @i: 1) when (@i =< @n) {
	.tab-size-@{i} {
		tab-size: @i !important;
		-moz-tab-size: @i !important;
	}
	.generate-tab-size(@n, (@i + 1));
}<|MERGE_RESOLUTION|>--- conflicted
+++ resolved
@@ -251,7 +251,6 @@
 				}
 			}
 
-<<<<<<< HEAD
 			#ipython-notebook {
 				margin-left: 80px;
 
@@ -341,12 +340,10 @@
 				}
 			}
 
-=======
 			.plain-text {
 				font-size: 14px;
 				padding: 10px 15px;
 			}
->>>>>>> 207960b4
 			.code-view {
 				* {
 					font-size: 12px;

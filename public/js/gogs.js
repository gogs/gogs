--- conflicted
+++ resolved
@@ -1458,10 +1458,6 @@
 });
 
 $(function() {
-<<<<<<< HEAD
-    $('form').areYouSure();
-=======
     if ($('.user.signin').length >0) return;
 	$('form').areYouSure();
->>>>>>> cf85e9eb
 });
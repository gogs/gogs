// Copyright 2020 The Gogs Authors. All rights reserved.
// Use of this source code is governed by a MIT-style
// license that can be found in the LICENSE file.

package db

import (
	"context"
	"fmt"
	"os"
	"path/filepath"
	"strings"
	"testing"
	"time"

	"github.com/stretchr/testify/assert"
	"github.com/stretchr/testify/require"
	"gorm.io/gorm"

	"gogs.io/gogs/internal/auth"
	"gogs.io/gogs/internal/conf"
	"gogs.io/gogs/internal/dbtest"
	"gogs.io/gogs/internal/dbutil"
	"gogs.io/gogs/internal/errutil"
	"gogs.io/gogs/internal/osutil"
	"gogs.io/gogs/internal/repoutil"
	"gogs.io/gogs/internal/userutil"
	"gogs.io/gogs/public"
)

func TestUser_BeforeCreate(t *testing.T) {
	now := time.Now()
	db := &gorm.DB{
		Config: &gorm.Config{
			SkipDefaultTransaction: true,
			NowFunc: func() time.Time {
				return now
			},
		},
	}

	t.Run("CreatedUnix has been set", func(t *testing.T) {
		user := &User{
			CreatedUnix: 1,
		}
		_ = user.BeforeCreate(db)
		assert.Equal(t, int64(1), user.CreatedUnix)
		assert.Equal(t, int64(0), user.UpdatedUnix)
	})

	t.Run("CreatedUnix has not been set", func(t *testing.T) {
		user := &User{}
		_ = user.BeforeCreate(db)
		assert.Equal(t, db.NowFunc().Unix(), user.CreatedUnix)
		assert.Equal(t, db.NowFunc().Unix(), user.UpdatedUnix)
	})
}

func TestUser_AfterFind(t *testing.T) {
	now := time.Now()
	db := &gorm.DB{
		Config: &gorm.Config{
			SkipDefaultTransaction: true,
			NowFunc: func() time.Time {
				return now
			},
		},
	}

	user := &User{
		CreatedUnix: now.Unix(),
		UpdatedUnix: now.Unix(),
	}
	_ = user.AfterFind(db)
	assert.Equal(t, user.CreatedUnix, user.Created.Unix())
	assert.Equal(t, user.UpdatedUnix, user.Updated.Unix())
}

func TestUsers(t *testing.T) {
	if testing.Short() {
		t.Skip()
	}
	t.Parallel()

<<<<<<< HEAD
	tables := []any{new(User), new(EmailAddress), new(Repository), new(Follow), new(PullRequest)}
=======
	tables := []interface{}{new(User), new(EmailAddress), new(Repository), new(Follow), new(PullRequest), new(PublicKey)}
>>>>>>> 614382fe
	db := &users{
		DB: dbtest.NewDB(t, "users", tables...),
	}

	for _, tc := range []struct {
		name string
		test func(t *testing.T, db *users)
	}{
		{"Authenticate", usersAuthenticate},
		{"ChangeUsername", usersChangeUsername},
		{"Count", usersCount},
		{"Create", usersCreate},
		{"DeleteCustomAvatar", usersDeleteCustomAvatar},
		{"GetByEmail", usersGetByEmail},
		{"GetByID", usersGetByID},
		{"GetByUsername", usersGetByUsername},
		{"GetByKeyID", usersGetByKeyID},
		{"HasForkedRepository", usersHasForkedRepository},
		{"IsUsernameUsed", usersIsUsernameUsed},
		{"List", usersList},
		{"ListFollowers", usersListFollowers},
		{"ListFollowings", usersListFollowings},
		{"Update", usersUpdate},
		{"UseCustomAvatar", usersUseCustomAvatar},
	} {
		t.Run(tc.name, func(t *testing.T) {
			t.Cleanup(func() {
				err := clearTables(t, db.DB, tables...)
				require.NoError(t, err)
			})
			tc.test(t, db)
		})
		if t.Failed() {
			break
		}
	}
}

func usersAuthenticate(t *testing.T, db *users) {
	ctx := context.Background()

	password := "pa$$word"
	alice, err := db.Create(ctx, "alice", "alice@example.com",
		CreateUserOptions{
			Password: password,
		},
	)
	require.NoError(t, err)

	t.Run("user not found", func(t *testing.T) {
		_, err := db.Authenticate(ctx, "bob", password, -1)
		wantErr := auth.ErrBadCredentials{Args: map[string]any{"login": "bob"}}
		assert.Equal(t, wantErr, err)
	})

	t.Run("invalid password", func(t *testing.T) {
		_, err := db.Authenticate(ctx, alice.Name, "bad_password", -1)
		wantErr := auth.ErrBadCredentials{Args: map[string]any{"login": alice.Name, "userID": alice.ID}}
		assert.Equal(t, wantErr, err)
	})

	t.Run("via email and password", func(t *testing.T) {
		user, err := db.Authenticate(ctx, alice.Email, password, -1)
		require.NoError(t, err)
		assert.Equal(t, alice.Name, user.Name)
	})

	t.Run("via username and password", func(t *testing.T) {
		user, err := db.Authenticate(ctx, alice.Name, password, -1)
		require.NoError(t, err)
		assert.Equal(t, alice.Name, user.Name)
	})

	t.Run("login source mismatch", func(t *testing.T) {
		_, err := db.Authenticate(ctx, alice.Email, password, 1)
		gotErr := fmt.Sprintf("%v", err)
		wantErr := ErrLoginSourceMismatch{args: map[string]any{"actual": 0, "expect": 1}}.Error()
		assert.Equal(t, wantErr, gotErr)
	})

	t.Run("via login source", func(t *testing.T) {
		mockLoginSources := NewMockLoginSourcesStore()
		mockLoginSources.GetByIDFunc.SetDefaultHook(func(ctx context.Context, id int64) (*LoginSource, error) {
			mockProvider := NewMockProvider()
			mockProvider.AuthenticateFunc.SetDefaultReturn(&auth.ExternalAccount{}, nil)
			s := &LoginSource{
				IsActived: true,
				Provider:  mockProvider,
			}
			return s, nil
		})
		setMockLoginSourcesStore(t, mockLoginSources)

		bob, err := db.Create(ctx, "bob", "bob@example.com",
			CreateUserOptions{
				Password:    password,
				LoginSource: 1,
			},
		)
		require.NoError(t, err)

		user, err := db.Authenticate(ctx, bob.Email, password, 1)
		require.NoError(t, err)
		assert.Equal(t, bob.Name, user.Name)
	})

	t.Run("new user via login source", func(t *testing.T) {
		mockLoginSources := NewMockLoginSourcesStore()
		mockLoginSources.GetByIDFunc.SetDefaultHook(func(ctx context.Context, id int64) (*LoginSource, error) {
			mockProvider := NewMockProvider()
			mockProvider.AuthenticateFunc.SetDefaultReturn(
				&auth.ExternalAccount{
					Name:  "cindy",
					Email: "cindy@example.com",
				},
				nil,
			)
			s := &LoginSource{
				IsActived: true,
				Provider:  mockProvider,
			}
			return s, nil
		})
		setMockLoginSourcesStore(t, mockLoginSources)

		user, err := db.Authenticate(ctx, "cindy", password, 1)
		require.NoError(t, err)
		assert.Equal(t, "cindy", user.Name)

		user, err = db.GetByUsername(ctx, "cindy")
		require.NoError(t, err)
		assert.Equal(t, "cindy@example.com", user.Email)
	})
}

func usersChangeUsername(t *testing.T, db *users) {
	ctx := context.Background()

	alice, err := db.Create(
		ctx,
		"alice",
		"alice@example.com",
		CreateUserOptions{
			Activated: true,
		},
	)
	require.NoError(t, err)

	t.Run("name not allowed", func(t *testing.T) {
		err := db.ChangeUsername(ctx, alice.ID, "-")
		wantErr := ErrNameNotAllowed{
			args: errutil.Args{
				"reason": "reserved",
				"name":   "-",
			},
		}
		assert.Equal(t, wantErr, err)
	})

	t.Run("name already exists", func(t *testing.T) {
		bob, err := db.Create(
			ctx,
			"bob",
			"bob@example.com",
			CreateUserOptions{
				Activated: true,
			},
		)
		require.NoError(t, err)

		err = db.ChangeUsername(ctx, alice.ID, bob.Name)
		wantErr := ErrUserAlreadyExist{
			args: errutil.Args{
				"name": bob.Name,
			},
		}
		assert.Equal(t, wantErr, err)
	})

	tempRepositoryRoot := filepath.Join(os.TempDir(), "usersChangeUsername-tempRepositoryRoot")
	conf.SetMockRepository(
		t,
		conf.RepositoryOpts{
			Root: tempRepositoryRoot,
		},
	)
	err = os.RemoveAll(tempRepositoryRoot)
	require.NoError(t, err)
	defer func() { _ = os.RemoveAll(tempRepositoryRoot) }()

	tempServerAppDataPath := filepath.Join(os.TempDir(), "usersChangeUsername-tempServerAppDataPath")
	conf.SetMockServer(
		t,
		conf.ServerOpts{
			AppDataPath: tempServerAppDataPath,
		},
	)
	err = os.RemoveAll(tempServerAppDataPath)
	require.NoError(t, err)
	defer func() { _ = os.RemoveAll(tempServerAppDataPath) }()

	repo, err := NewReposStore(db.DB).Create(
		ctx,
		alice.ID,
		CreateRepoOptions{
			Name: "test-repo-1",
		},
	)
	require.NoError(t, err)

	// TODO: Use PullRequests.Create to replace SQL hack when the method is available.
	err = db.Exec(`INSERT INTO pull_request (head_user_name) VALUES (?)`, alice.Name).Error
	require.NoError(t, err)

	err = db.Model(&User{}).Where("id = ?", alice.ID).Update("updated_unix", 0).Error
	require.NoError(t, err)

	err = os.MkdirAll(repoutil.UserPath(alice.Name), os.ModePerm)
	require.NoError(t, err)
	err = os.MkdirAll(repoutil.RepositoryLocalPath(repo.ID), os.ModePerm)
	require.NoError(t, err)
	err = os.MkdirAll(repoutil.RepositoryLocalWikiPath(repo.ID), os.ModePerm)
	require.NoError(t, err)

	// Make sure mock data is set up correctly
	// TODO: Use PullRequests.GetByID to replace SQL hack when the method is available.
	var headUserName string
	err = db.Model(&PullRequest{}).Select("head_user_name").Row().Scan(&headUserName)
	require.NoError(t, err)
	assert.Equal(t, headUserName, alice.Name)

	var updatedUnix int64
	err = db.Model(&User{}).Select("updated_unix").Where("id = ?", alice.ID).Row().Scan(&updatedUnix)
	require.NoError(t, err)
	assert.Equal(t, int64(0), updatedUnix)

	assert.True(t, osutil.IsExist(repoutil.UserPath(alice.Name)))
	assert.True(t, osutil.IsExist(repoutil.RepositoryLocalPath(repo.ID)))
	assert.True(t, osutil.IsExist(repoutil.RepositoryLocalWikiPath(repo.ID)))

	const newUsername = "alice-new"
	err = db.ChangeUsername(ctx, alice.ID, newUsername)
	require.NoError(t, err)

	// TODO: Use PullRequests.GetByID to replace SQL hack when the method is available.
	err = db.Model(&PullRequest{}).Select("head_user_name").Row().Scan(&headUserName)
	require.NoError(t, err)
	assert.Equal(t, headUserName, newUsername)

	assert.True(t, osutil.IsExist(repoutil.UserPath(newUsername)))
	assert.False(t, osutil.IsExist(repoutil.UserPath(alice.Name)))
	assert.False(t, osutil.IsExist(repoutil.RepositoryLocalPath(repo.ID)))
	assert.False(t, osutil.IsExist(repoutil.RepositoryLocalWikiPath(repo.ID)))

	alice, err = db.GetByID(ctx, alice.ID)
	require.NoError(t, err)
	assert.Equal(t, newUsername, alice.Name)
	assert.Equal(t, db.NowFunc().Unix(), alice.UpdatedUnix)

	// Change the cases of the username should just be fine
	err = db.ChangeUsername(ctx, alice.ID, strings.ToUpper(newUsername))
	require.NoError(t, err)
	alice, err = db.GetByID(ctx, alice.ID)
	require.NoError(t, err)
	assert.Equal(t, strings.ToUpper(newUsername), alice.Name)
}

func usersCount(t *testing.T, db *users) {
	ctx := context.Background()

	// Has no user initially
	got := db.Count(ctx)
	assert.Equal(t, int64(0), got)

	_, err := db.Create(ctx, "alice", "alice@example.com", CreateUserOptions{})
	require.NoError(t, err)
	got = db.Count(ctx)
	assert.Equal(t, int64(1), got)

	// Create an organization shouldn't count
	// TODO: Use Orgs.Create to replace SQL hack when the method is available.
	org1, err := db.Create(ctx, "org1", "org1@example.com", CreateUserOptions{})
	require.NoError(t, err)
	err = db.Exec(
		dbutil.Quote("UPDATE %s SET type = ? WHERE id = ?", "user"),
		UserTypeOrganization, org1.ID,
	).Error
	require.NoError(t, err)
	got = db.Count(ctx)
	assert.Equal(t, int64(1), got)
}

func usersCreate(t *testing.T, db *users) {
	ctx := context.Background()

	alice, err := db.Create(
		ctx,
		"alice",
		"alice@example.com",
		CreateUserOptions{
			Activated: true,
		},
	)
	require.NoError(t, err)

	t.Run("name not allowed", func(t *testing.T) {
		_, err := db.Create(ctx, "-", "", CreateUserOptions{})
		wantErr := ErrNameNotAllowed{
			args: errutil.Args{
				"reason": "reserved",
				"name":   "-",
			},
		}
		assert.Equal(t, wantErr, err)
	})

	t.Run("name already exists", func(t *testing.T) {
		_, err := db.Create(ctx, alice.Name, "", CreateUserOptions{})
		wantErr := ErrUserAlreadyExist{
			args: errutil.Args{
				"name": alice.Name,
			},
		}
		assert.Equal(t, wantErr, err)
	})

	t.Run("email already exists", func(t *testing.T) {
		_, err := db.Create(ctx, "bob", alice.Email, CreateUserOptions{})
		wantErr := ErrEmailAlreadyUsed{
			args: errutil.Args{
				"email": alice.Email,
			},
		}
		assert.Equal(t, wantErr, err)
	})

	user, err := db.GetByUsername(ctx, alice.Name)
	require.NoError(t, err)
	assert.Equal(t, db.NowFunc().Format(time.RFC3339), user.Created.UTC().Format(time.RFC3339))
	assert.Equal(t, db.NowFunc().Format(time.RFC3339), user.Updated.UTC().Format(time.RFC3339))
}

func usersDeleteCustomAvatar(t *testing.T, db *users) {
	ctx := context.Background()

	alice, err := db.Create(ctx, "alice", "alice@example.com", CreateUserOptions{})
	require.NoError(t, err)

	avatar, err := public.Files.ReadFile("img/avatar_default.png")
	require.NoError(t, err)

	avatarPath := userutil.CustomAvatarPath(alice.ID)
	_ = os.Remove(avatarPath)
	defer func() { _ = os.Remove(avatarPath) }()

	err = db.UseCustomAvatar(ctx, alice.ID, avatar)
	require.NoError(t, err)

	// Make sure avatar is saved and the user flag is updated.
	got := osutil.IsFile(avatarPath)
	assert.True(t, got)

	alice, err = db.GetByID(ctx, alice.ID)
	require.NoError(t, err)
	assert.True(t, alice.UseCustomAvatar)

	// Delete avatar should remove the file and revert the user flag.
	err = db.DeleteCustomAvatar(ctx, alice.ID)
	require.NoError(t, err)

	got = osutil.IsFile(avatarPath)
	assert.False(t, got)

	alice, err = db.GetByID(ctx, alice.ID)
	require.NoError(t, err)
	assert.False(t, alice.UseCustomAvatar)
}

func usersGetByEmail(t *testing.T, db *users) {
	ctx := context.Background()

	t.Run("empty email", func(t *testing.T) {
		_, err := db.GetByEmail(ctx, "")
		wantErr := ErrUserNotExist{args: errutil.Args{"email": ""}}
		assert.Equal(t, wantErr, err)
	})

	t.Run("ignore organization", func(t *testing.T) {
		// TODO: Use Orgs.Create to replace SQL hack when the method is available.
		org, err := db.Create(ctx, "gogs", "gogs@exmaple.com", CreateUserOptions{})
		require.NoError(t, err)

		err = db.Model(&User{}).Where("id", org.ID).UpdateColumn("type", UserTypeOrganization).Error
		require.NoError(t, err)

		_, err = db.GetByEmail(ctx, org.Email)
		wantErr := ErrUserNotExist{args: errutil.Args{"email": org.Email}}
		assert.Equal(t, wantErr, err)
	})

	t.Run("by primary email", func(t *testing.T) {
		alice, err := db.Create(ctx, "alice", "alice@exmaple.com", CreateUserOptions{})
		require.NoError(t, err)

		_, err = db.GetByEmail(ctx, alice.Email)
		wantErr := ErrUserNotExist{args: errutil.Args{"email": alice.Email}}
		assert.Equal(t, wantErr, err)

		// Mark user as activated
		// TODO: Use UserEmails.Verify to replace SQL hack when the method is available.
		err = db.Model(&User{}).Where("id", alice.ID).UpdateColumn("is_active", true).Error
		require.NoError(t, err)

		user, err := db.GetByEmail(ctx, alice.Email)
		require.NoError(t, err)
		assert.Equal(t, alice.Name, user.Name)
	})

	t.Run("by secondary email", func(t *testing.T) {
		bob, err := db.Create(ctx, "bob", "bob@example.com", CreateUserOptions{})
		require.NoError(t, err)

		// TODO: Use UserEmails.Create to replace SQL hack when the method is available.
		email2 := "bob2@exmaple.com"
		err = db.Exec(`INSERT INTO email_address (uid, email) VALUES (?, ?)`, bob.ID, email2).Error
		require.NoError(t, err)

		_, err = db.GetByEmail(ctx, email2)
		wantErr := ErrUserNotExist{args: errutil.Args{"email": email2}}
		assert.Equal(t, wantErr, err)

		// TODO: Use UserEmails.Verify to replace SQL hack when the method is available.
		err = db.Exec(`UPDATE email_address SET is_activated = ? WHERE email = ?`, true, email2).Error
		require.NoError(t, err)

		user, err := db.GetByEmail(ctx, email2)
		require.NoError(t, err)
		assert.Equal(t, bob.Name, user.Name)
	})
}

func usersGetByID(t *testing.T, db *users) {
	ctx := context.Background()

	alice, err := db.Create(ctx, "alice", "alice@exmaple.com", CreateUserOptions{})
	require.NoError(t, err)

	user, err := db.GetByID(ctx, alice.ID)
	require.NoError(t, err)
	assert.Equal(t, alice.Name, user.Name)

	_, err = db.GetByID(ctx, 404)
	wantErr := ErrUserNotExist{args: errutil.Args{"userID": int64(404)}}
	assert.Equal(t, wantErr, err)
}

func usersGetByUsername(t *testing.T, db *users) {
	ctx := context.Background()

	alice, err := db.Create(ctx, "alice", "alice@exmaple.com", CreateUserOptions{})
	require.NoError(t, err)

	user, err := db.GetByUsername(ctx, alice.Name)
	require.NoError(t, err)
	assert.Equal(t, alice.Name, user.Name)

	_, err = db.GetByUsername(ctx, "bad_username")
	wantErr := ErrUserNotExist{args: errutil.Args{"name": "bad_username"}}
	assert.Equal(t, wantErr, err)
}

func usersGetByKeyID(t *testing.T, db *users) {
	ctx := context.Background()

	alice, err := db.Create(ctx, "alice", "alice@exmaple.com", CreateUserOptions{})
	require.NoError(t, err)

	// TODO: Use PublicKeys.Create to replace SQL hack when the method is available.
	publicKey := &PublicKey{
		OwnerID:     alice.ID,
		Name:        "test-key",
		Fingerprint: "12:f8:7e:78:61:b4:bf:e2:de:24:15:96:4e:d4:72:53",
		Content:     "test-key-content",
		CreatedUnix: db.NowFunc().Unix(),
		UpdatedUnix: db.NowFunc().Unix(),
	}
	err = db.WithContext(ctx).Create(publicKey).Error
	require.NoError(t, err)

	user, err := db.GetByKeyID(ctx, publicKey.ID)
	require.NoError(t, err)
	assert.Equal(t, alice.Name, user.Name)

	_, err = db.GetByKeyID(ctx, publicKey.ID+1)
	wantErr := ErrUserNotExist{args: errutil.Args{"keyID": publicKey.ID + 1}}
	assert.Equal(t, wantErr, err)
}

func usersHasForkedRepository(t *testing.T, db *users) {
	ctx := context.Background()

	has := db.HasForkedRepository(ctx, 1, 1)
	assert.False(t, has)

	_, err := NewReposStore(db.DB).Create(
		ctx,
		1,
		CreateRepoOptions{
			Name:   "repo1",
			ForkID: 1,
		},
	)
	require.NoError(t, err)

	has = db.HasForkedRepository(ctx, 1, 1)
	assert.True(t, has)
}

func usersIsUsernameUsed(t *testing.T, db *users) {
	ctx := context.Background()

	alice, err := db.Create(ctx, "alice", "alice@example.com", CreateUserOptions{})
	require.NoError(t, err)

	tests := []struct {
		name          string
		username      string
		excludeUserID int64
		want          bool
	}{
		{
			name:          "no change",
			username:      alice.Name,
			excludeUserID: alice.ID,
			want:          false,
		},
		{
			name:          "change case",
			username:      strings.ToUpper(alice.Name),
			excludeUserID: alice.ID,
			want:          false,
		},
		{
			name:          "not used",
			username:      "bob",
			excludeUserID: alice.ID,
			want:          false,
		},
		{
			name:          "not used when not excluded",
			username:      "bob",
			excludeUserID: 0,
			want:          false,
		},

		{
			name:          "used when not excluded",
			username:      alice.Name,
			excludeUserID: 0,
			want:          true,
		},
	}
	for _, test := range tests {
		t.Run(test.name, func(t *testing.T) {
			got := db.IsUsernameUsed(ctx, test.username, test.excludeUserID)
			assert.Equal(t, test.want, got)
		})
	}
}

func usersList(t *testing.T, db *users) {
	ctx := context.Background()

	alice, err := db.Create(ctx, "alice", "alice@example.com", CreateUserOptions{})
	require.NoError(t, err)
	bob, err := db.Create(ctx, "bob", "bob@example.com", CreateUserOptions{})
	require.NoError(t, err)

	// Create an organization shouldn't count
	// TODO: Use Orgs.Create to replace SQL hack when the method is available.
	org1, err := db.Create(ctx, "org1", "org1@example.com", CreateUserOptions{})
	require.NoError(t, err)
	err = db.Exec(
		dbutil.Quote("UPDATE %s SET type = ? WHERE id = ?", "user"),
		UserTypeOrganization, org1.ID,
	).Error
	require.NoError(t, err)

	got, err := db.List(ctx, 1, 1)
	require.NoError(t, err)
	require.Len(t, got, 1)
	assert.Equal(t, alice.ID, got[0].ID)

	got, err = db.List(ctx, 2, 1)
	require.NoError(t, err)
	require.Len(t, got, 1)
	assert.Equal(t, bob.ID, got[0].ID)

	got, err = db.List(ctx, 1, 3)
	require.NoError(t, err)
	require.Len(t, got, 2)
	assert.Equal(t, alice.ID, got[0].ID)
	assert.Equal(t, bob.ID, got[1].ID)
}

func usersListFollowers(t *testing.T, db *users) {
	ctx := context.Background()

	john, err := db.Create(ctx, "john", "john@example.com", CreateUserOptions{})
	require.NoError(t, err)

	got, err := db.ListFollowers(ctx, john.ID, 1, 1)
	require.NoError(t, err)
	assert.Empty(t, got)

	alice, err := db.Create(ctx, "alice", "alice@example.com", CreateUserOptions{})
	require.NoError(t, err)
	bob, err := db.Create(ctx, "bob", "bob@example.com", CreateUserOptions{})
	require.NoError(t, err)

	followsStore := NewFollowsStore(db.DB)
	err = followsStore.Follow(ctx, alice.ID, john.ID)
	require.NoError(t, err)
	err = followsStore.Follow(ctx, bob.ID, john.ID)
	require.NoError(t, err)

	// First page only has bob
	got, err = db.ListFollowers(ctx, john.ID, 1, 1)
	require.NoError(t, err)
	require.Len(t, got, 1)
	assert.Equal(t, bob.ID, got[0].ID)

	// Second page only has alice
	got, err = db.ListFollowers(ctx, john.ID, 2, 1)
	require.NoError(t, err)
	require.Len(t, got, 1)
	assert.Equal(t, alice.ID, got[0].ID)
}

func usersListFollowings(t *testing.T, db *users) {
	ctx := context.Background()

	john, err := db.Create(ctx, "john", "john@example.com", CreateUserOptions{})
	require.NoError(t, err)

	got, err := db.ListFollowers(ctx, john.ID, 1, 1)
	require.NoError(t, err)
	assert.Empty(t, got)

	alice, err := db.Create(ctx, "alice", "alice@example.com", CreateUserOptions{})
	require.NoError(t, err)
	bob, err := db.Create(ctx, "bob", "bob@example.com", CreateUserOptions{})
	require.NoError(t, err)

	followsStore := NewFollowsStore(db.DB)
	err = followsStore.Follow(ctx, john.ID, alice.ID)
	require.NoError(t, err)
	err = followsStore.Follow(ctx, john.ID, bob.ID)
	require.NoError(t, err)

	// First page only has bob
	got, err = db.ListFollowings(ctx, john.ID, 1, 1)
	require.NoError(t, err)
	require.Len(t, got, 1)
	assert.Equal(t, bob.ID, got[0].ID)

	// Second page only has alice
	got, err = db.ListFollowings(ctx, john.ID, 2, 1)
	require.NoError(t, err)
	require.Len(t, got, 1)
	assert.Equal(t, alice.ID, got[0].ID)
}

func usersUpdate(t *testing.T, db *users) {
	ctx := context.Background()

	const oldPassword = "Password"
	alice, err := db.Create(
		ctx,
		"alice",
		"alice@example.com",
		CreateUserOptions{
			FullName:    "FullName",
			Password:    oldPassword,
			LoginSource: 9,
			LoginName:   "LoginName",
			Location:    "Location",
			Website:     "Website",
			Activated:   false,
			Admin:       false,
		},
	)
	require.NoError(t, err)

	t.Run("update password", func(t *testing.T) {
		got := userutil.ValidatePassword(alice.Password, alice.Salt, oldPassword)
		require.True(t, got)

		newPassword := "NewPassword"
		err = db.Update(ctx, alice.ID, UpdateUserOptions{Password: &newPassword})
		require.NoError(t, err)
		alice, err = db.GetByID(ctx, alice.ID)
		require.NoError(t, err)

		got = userutil.ValidatePassword(alice.Password, alice.Salt, oldPassword)
		assert.False(t, got, "Old password should stop working")

		got = userutil.ValidatePassword(alice.Password, alice.Salt, newPassword)
		assert.True(t, got, "New password should work")
	})

	t.Run("update email but already used", func(t *testing.T) {
		// todo
	})

	loginSource := int64(1)
	maxRepoCreation := 99
	lastRepoVisibility := true
	overLimitStr := strings.Repeat("a", 2050)
	opts := UpdateUserOptions{
		LoginSource: &loginSource,
		LoginName:   &alice.Name,

		FullName:    &overLimitStr,
		Website:     &overLimitStr,
		Location:    &overLimitStr,
		Description: &overLimitStr,

		MaxRepoCreation:    &maxRepoCreation,
		LastRepoVisibility: &lastRepoVisibility,

		IsActivated:      &lastRepoVisibility,
		IsAdmin:          &lastRepoVisibility,
		AllowGitHook:     &lastRepoVisibility,
		AllowImportLocal: &lastRepoVisibility,
		ProhibitLogin:    &lastRepoVisibility,

		Avatar:      &overLimitStr,
		AvatarEmail: &overLimitStr,
	}
	err = db.Update(ctx, alice.ID, opts)
	require.NoError(t, err)

	alice, err = db.GetByID(ctx, alice.ID)
	require.NoError(t, err)

	assertValues := func() {
		assert.Equal(t, loginSource, alice.LoginSource)
		assert.Equal(t, alice.Name, alice.LoginName)
		wantStr255 := strings.Repeat("a", 255)
		assert.Equal(t, wantStr255, alice.FullName)
		assert.Equal(t, wantStr255, alice.Website)
		assert.Equal(t, wantStr255, alice.Location)
		assert.Equal(t, wantStr255, alice.Description)
		assert.Equal(t, maxRepoCreation, alice.MaxRepoCreation)
		assert.Equal(t, lastRepoVisibility, alice.LastRepoVisibility)
		assert.Equal(t, lastRepoVisibility, alice.IsActive)
		assert.Equal(t, lastRepoVisibility, alice.IsAdmin)
		assert.Equal(t, lastRepoVisibility, alice.AllowGitHook)
		assert.Equal(t, lastRepoVisibility, alice.AllowImportLocal)
		assert.Equal(t, lastRepoVisibility, alice.ProhibitLogin)
		wantStr2048 := strings.Repeat("a", 2048)
		assert.Equal(t, wantStr2048, alice.Avatar)
		assert.Equal(t, wantStr255, alice.AvatarEmail)
	}
	assertValues()

	// Test ignored values
	err = db.Update(ctx, alice.ID, UpdateUserOptions{})
	require.NoError(t, err)

	alice, err = db.GetByID(ctx, alice.ID)
	require.NoError(t, err)
	assertValues()
}

func usersUseCustomAvatar(t *testing.T, db *users) {
	ctx := context.Background()

	alice, err := db.Create(ctx, "alice", "alice@example.com", CreateUserOptions{})
	require.NoError(t, err)

	avatar, err := public.Files.ReadFile("img/avatar_default.png")
	require.NoError(t, err)

	avatarPath := userutil.CustomAvatarPath(alice.ID)
	_ = os.Remove(avatarPath)
	defer func() { _ = os.Remove(avatarPath) }()

	err = db.UseCustomAvatar(ctx, alice.ID, avatar)
	require.NoError(t, err)

	// Make sure avatar is saved and the user flag is updated.
	got := osutil.IsFile(avatarPath)
	assert.True(t, got)

	alice, err = db.GetByID(ctx, alice.ID)
	require.NoError(t, err)
	assert.True(t, alice.UseCustomAvatar)
}

func TestIsUsernameAllowed(t *testing.T) {
	for name := range reservedUsernames {
		t.Run(name, func(t *testing.T) {
			assert.True(t, IsErrNameNotAllowed(isUsernameAllowed(name)))
		})
	}

	for _, pattern := range reservedUsernamePatterns {
		t.Run(pattern, func(t *testing.T) {
			username := strings.ReplaceAll(pattern, "*", "alice")
			assert.True(t, IsErrNameNotAllowed(isUsernameAllowed(username)))
		})
	}
}<|MERGE_RESOLUTION|>--- conflicted
+++ resolved
@@ -82,11 +82,7 @@
 	}
 	t.Parallel()
 
-<<<<<<< HEAD
-	tables := []any{new(User), new(EmailAddress), new(Repository), new(Follow), new(PullRequest)}
-=======
-	tables := []interface{}{new(User), new(EmailAddress), new(Repository), new(Follow), new(PullRequest), new(PublicKey)}
->>>>>>> 614382fe
+	tables := []any{new(User), new(EmailAddress), new(Repository), new(Follow), new(PullRequest), new(PublicKey)}
 	db := &users{
 		DB: dbtest.NewDB(t, "users", tables...),
 	}

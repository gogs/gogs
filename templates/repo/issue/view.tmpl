--- conflicted
+++ resolved
@@ -15,13 +15,8 @@
 		<div class="ui divider"></div>
 		{{if .Issue.IsPull}}
 			{{template "repo/issue/view_title" .}}
-<<<<<<< HEAD
-				{{template "repo/pulls/tab_menu" .}}
-			<div class="ui bottom attached tab pull segment active has-emoji" data-tab="request-{{.ID}}">
-=======
 			{{template "repo/pulls/tab_menu" .}}
 			<div class="ui bottom attached tab pull segment active" data-tab="request-{{.ID}}">
->>>>>>> a752f090
 				{{template "repo/issue/view_content" .}}
 			</div>
 		{{else}}

<div id="file-content">
	<h4 class="ui top attached header" id="{{if .ReadmeExist}}repo-readme{{else}}repo-read-file{{end}}">
		{{if .ReadmeExist}}
			<i class="book icon ui left"></i>
			{{if .ReadmeInList}}
				<strong>{{.FileName}}</strong>
			{{else}}
				<strong>{{.FileName}}</strong> <span class="text grey normal">{{FileSize .FileSize}}</span>
			{{end}}
		{{else}}
			<i class="file text outline icon ui left"></i>
			<strong>{{.FileName}}</strong> <span class="text grey normal">{{FileSize .FileSize}}</span>
		{{end}}
		{{if not .ReadmeInList}}
			<div class="ui right">
				<div class="ui small grey basic buttons">
					{{if not .IsViewCommit}}
						<a class="ui button" href="{{.RepoLink}}/src/{{.CommitID}}/{{EscapePound .TreeName}}">{{.i18n.Tr "repo.file_permalink"}}</a>
					{{end}}
					<a class="ui button" href="{{.RepoLink}}/commits/{{EscapePound .BranchName}}/{{EscapePound .TreeName}}">{{.i18n.Tr "repo.file_history"}}</a>
					<a class="ui button" href="{{EscapePound .FileLink}}">{{.i18n.Tr "repo.file_raw"}}</a>
				</div>
			</div>
		{{end}}
	</h4>
	<div class="ui attached table segment">
		<div class="file-view {{if .ReadmeExist}}markdown{{else if .IsFileText}}code-view{{end}} has-emoji">
			{{if .ReadmeExist}}
				{{if .FileContent}}{{.FileContent | Str2html}}{{end}}
			{{else if not .IsFileText}}
				<div class="view-raw ui center">
					{{if .IsImageFile}}
						<img src="{{EscapePound .FileLink}}">
					{{else if .IsPDFFile}}
						<iframe width="100%" height="600px" src="{{AppSubUrl}}/plugins/pdfjs-1.4.20/web/viewer.html?file={{EscapePound .FileLink}}"></iframe>
					{{else}}
						<a href="{{EscapePound .FileLink}}" rel="nofollow" class="btn btn-gray btn-radius">{{.i18n.Tr "repo.file_view_raw"}}</a>
					{{end}}
				</div>
			{{else if .FileSize}}
				<table>
					<tbody>
						<tr>
<<<<<<< HEAD
							<td class="lines-num">{{.LineNums}}</td>
=======
						{{if .IsFileTooLarge}}
							<td><strong>{{.i18n.Tr "repo.file_too_large"}}</strong></td>
						{{else}}
							<td class="lines-num"></td>
>>>>>>> ad7ea889
							<td class="lines-code"><pre><code class="{{.HighlightClass}}"><ol class="linenums">{{.FileContent}}</ol></code></pre></td>
						{{end}}
						</tr>
					</tbody>
				</table>
			{{end}}
		</div>
	</div>
</div><|MERGE_RESOLUTION|>--- conflicted
+++ resolved
@@ -41,14 +41,10 @@
 				<table>
 					<tbody>
 						<tr>
-<<<<<<< HEAD
-							<td class="lines-num">{{.LineNums}}</td>
-=======
 						{{if .IsFileTooLarge}}
 							<td><strong>{{.i18n.Tr "repo.file_too_large"}}</strong></td>
 						{{else}}
-							<td class="lines-num"></td>
->>>>>>> ad7ea889
+							<td class="lines-num">{{.LineNums}}</td>
 							<td class="lines-code"><pre><code class="{{.HighlightClass}}"><ol class="linenums">{{.FileContent}}</ol></code></pre></td>
 						{{end}}
 						</tr>

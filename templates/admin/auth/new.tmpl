{{template "base/head" .}}
<div class="admin new authentication">
	<div class="ui container">
		<div class="ui grid">
			{{template "admin/navbar" .}}
			<div class="twelve wide column content">
				{{template "base/alert" .}}
				<h4 class="ui top attached header">
					{{.i18n.Tr "admin.auths.new"}}
				</h4>
				<div class="ui attached segment">
					<form class="ui form" action="{{.Link}}" method="post">
						{{.CSRFTokenHTML}}
						<!-- Types and name -->
						<div class="inline required field {{if .Err_Type}}error{{end}}">
							<label>{{.i18n.Tr "admin.auths.auth_type"}}</label>
							<div class="ui selection type dropdown">
								<input type="hidden" id="auth_type" name="type" value="{{.type}}">
								<div class="text">{{.CurrentTypeName}}</div>
								<i class="dropdown icon"></i>
								<div class="menu">
									{{range .AuthSources}}
										<div class="item" data-value="{{.Type}}">{{.Name}}</div>
									{{end}}
								</div>
							</div>
						</div>
						<div class="required inline field {{if .Err_Name}}error{{end}}">
							<label for="name">{{.i18n.Tr "admin.auths.auth_name"}}</label>
							<input id="name" name="name" value="{{.name}}" autofocus required>
						</div>

						<!-- LDAP and DLDAP -->
						<div class="ldap dldap field {{if not (or (eq .type 2) (eq .type 5))}}hide{{end}}">
							<div class="inline required field {{if .Err_SecurityProtocol}}error{{end}}">
								<label>{{.i18n.Tr "admin.auths.security_protocol"}}</label>
								<div class="ui selection security-protocol dropdown">
									<input type="hidden" id="security_protocol" name="security_protocol" value="{{.security_protocol}}">
									<div class="text">{{.CurrentSecurityProtocol}}</div>
									<i class="dropdown icon"></i>
									<div class="menu">
										{{range .SecurityProtocols}}
											<div class="item" data-value="{{.Type}}">{{.Name}}</div>
										{{end}}
									</div>
								</div>
							</div>
							<div class="required field">
								<label for="host">{{.i18n.Tr "admin.auths.host"}}</label>
								<input id="host" name="host" value="{{.host}}" placeholder="e.g. mydomain.com">
							</div>
							<div class="required field">
								<label for="port">{{.i18n.Tr "admin.auths.port"}}</label>
								<input id="port" name="port" value="{{.port}}"  placeholder="e.g. 636">
							</div>
							<div class="ldap field {{if not (eq .type 2)}}hide{{end}}">
								<label for="bind_dn">{{.i18n.Tr "admin.auths.bind_dn"}}</label>
								<input id="bind_dn" name="bind_dn" value="{{.bind_dn}}" placeholder="e.g. cn=Search,dc=mydomain,dc=com">
								<p class="help text blue">{{.i18n.Tr "admin.auths.bind_dn_helper"}}</p>
							</div>
							<div class="ldap field {{if not (eq .type 2)}}hide{{end}}">
								<label for="bind_password">{{.i18n.Tr "admin.auths.bind_password"}}</label>
								<input id="bind_password" name="bind_password" type="password" value="{{.bind_password}}">
								<p class="help text red">{{.i18n.Tr "admin.auths.bind_password_helper"}}</p>
							</div>
							<div class="ldap required field {{if not (eq .type 2)}}hide{{end}}">
								<label for="user_base">{{.i18n.Tr "admin.auths.user_base"}}</label>
								<input id="user_base" name="user_base" value="{{.user_base}}" placeholder="e.g. ou=Users,dc=mydomain,dc=com">
							</div>
							<div class="dldap required field {{if not (eq .type 5)}}hide{{end}}">
								<label for="user_dn">{{.i18n.Tr "admin.auths.user_dn"}}</label>
								<input id="user_dn" name="user_dn" value="{{.user_dn}}" placeholder="e.g. uid=%s,ou=Users,dc=mydomain,dc=com">
							</div>
							<div class="required field">
								<label for="filter">{{.i18n.Tr "admin.auths.filter"}}</label>
								<input id="filter" name="filter" value="{{.filter}}" placeholder="e.g. (&(objectClass=posixAccount)(uid=%s))">
							</div>
							<div class="field">
								<label for="admin_filter">{{.i18n.Tr "admin.auths.admin_filter"}}</label>
								<input id="admin_filter" name="admin_filter" value="{{.admin_filter}}">
							</div>
							<div class="field">
								<label for="attribute_username">{{.i18n.Tr "admin.auths.attribute_username"}}</label>
								<input id="attribute_username" name="attribute_username" value="{{.attribute_username}}" placeholder="{{.i18n.Tr "admin.auths.attribute_username_placeholder"}}">
							</div>
							<div class="field">
								<label for="attribute_name">{{.i18n.Tr "admin.auths.attribute_name"}}</label>
								<input id="attribute_name" name="attribute_name" value="{{.attribute_name}}">
							</div>
							<div class="field">
								<label for="attribute_surname">{{.i18n.Tr "admin.auths.attribute_surname"}}</label>
								<input id="attribute_surname" name="attribute_surname" value="{{.attribute_surname}}">
							</div>
							<div class="required field">
								<label for="attribute_mail">{{.i18n.Tr "admin.auths.attribute_mail"}}</label>
								<input id="attribute_mail" name="attribute_mail" value="{{.attribute_mail}}" placeholder="e.g. mail">
							</div>
							
							<div class="inline field">
								<div class="ui checkbox">
									<label><strong>{{.i18n.Tr "admin.auths.verify_group_membership"}}</strong></label>
									<input class="enable-system" type="checkbox" name="group_enabled" data-target="#group_box" {{if .group_enabled}}checked{{end}}>
								</div>
							</div>
							<div class="ui segment field {{if not .group_enabled}}disabled{{end}}" id="group_box">
								<div class="field">
									<label for="group_dn">{{.i18n.Tr "admin.auths.group_search_base_dn"}}</label>
									<input id="group_dn" name="group_dn" value="{{.group_dn}}" placeholder="e.g. ou=group,dc=mydomain,dc=com">
								</div>
								<div class="field">
									<label for="group_filter">{{.i18n.Tr "admin.auths.group_filter"}}</label>
									<input id="group_filter" name="group_filter" value="{{.group_filter}}" placeholder="e.g. (|(cn=gogs_users)(cn=admins))">
								</div>
								<div class="field">
									<label for="group_member_uid">{{.i18n.Tr "admin.auths.group_attribute_contain_user_list"}}</label>
									<input id="group_member_uid" name="group_member_uid" value="{{.group_member_uid}}" placeholder="e.g. memberUid">
								</div>
								<div class="field">
									<label for="user_uid">{{.i18n.Tr "admin.auths.user_attribute_listed_in_group"}}</label>
									<input id="user_uid" name="user_uid" value="{{.user_uid}}" placeholder="e.g. uid">
								</div>
							</div>
						</div>

						<!-- SMTP -->
						<div class="smtp field {{if not (eq .type 3)}}hide{{end}}">
							<div class="inline required field">
								<label>{{.i18n.Tr "admin.auths.smtp_auth"}}</label>
								<div class="ui selection type dropdown">
									<input type="hidden" id="smtp_auth" name="smtp_auth" value="{{.smtp_auth}}">
									<div class="text">{{.smtp_auth}}</div>
									<i class="dropdown icon"></i>
									<div class="menu">
										{{range .SMTPAuths}}
											<div class="item" data-value="{{.}}">{{.}}</div>
										{{end}}
									</div>
								</div>
							</div>
							<div class="required field">
								<label for="smtp_host">{{.i18n.Tr "admin.auths.smtphost"}}</label>
								<input id="smtp_host" name="smtp_host" value="{{.smtp_host}}">
							</div>
							<div class="required field">
								<label for="smtp_port">{{.i18n.Tr "admin.auths.smtpport"}}</label>
								<input id="smtp_port" name="smtp_port" value="{{.smtp_port}}">
							</div>
							<div class="field">
								<label for="allowed_domains">{{.i18n.Tr "admin.auths.allowed_domains"}}</label>
								<input id="allowed_domains" name="allowed_domains" value="{{.allowed_domains}}">
								<p class="help">{{.i18n.Tr "admin.auths.allowed_domains_helper"}}</p>
							</div>
						</div>

						<!-- PAM -->
						<div class="pam required field {{if not (eq .type 4)}}hide{{end}}">
							<label for="pam_service_name">{{.i18n.Tr "admin.auths.pam_service_name"}}</label>
							<input id="pam_service_name" name="pam_service_name" value="{{.pam_service_name}}" />
						</div>
						<!-- GitHub Oauth 2.0 -->
						<div class="github required field {{if not (eq .type 6)}}hide{{end}}">
							<label for="github_api_endpoint">{{.i18n.Tr "admin.auths.github_api_endpoint"}}</label>
							<input id="github_api_endpoint" name="github_api_endpoint" value="{{.github_api_endpoint}}" placeholder="e.g. https://api.github.com" />
						</div>
						<div class="ldap field">
							<div class="ui checkbox">
								<label><strong>{{.i18n.Tr "admin.auths.attributes_in_bind"}}</strong></label>
								<input name="attributes_in_bind" type="checkbox" {{if .attributes_in_bind}}checked{{end}}>
							</div>
						</div>
						<div class="smtp inline field {{if not (eq .type 3)}}hide{{end}}">
							<div class="ui checkbox">
								<label><strong>{{.i18n.Tr "admin.auths.enable_tls"}}</strong></label>
								<input name="tls" type="checkbox" {{if .tls}}checked{{end}}>
							</div>
						</div>
						<div class="has-tls inline field {{if not .HasTLS}}hide{{end}}">
							<div class="ui checkbox">
								<label><strong>{{.i18n.Tr "admin.auths.skip_tls_verify"}}</strong></label>
								<input name="skip_verify" type="checkbox" {{if .skip_verify}}checked{{end}}>
							</div>
						</div>

						<div class="inline field">
							<div class="ui checkbox">
								<label><strong>{{.i18n.Tr "admin.auths.activated"}}</strong></label>
								<input name="is_active" type="checkbox" {{if .is_active}}checked{{end}}>
							</div>
						</div>

<<<<<<< HEAD
=======
						<div class="inline field">
							<div class="ui checkbox">
								<label><strong>{{.i18n.Tr "admin.auths.default_auth"}}</strong></label>
								<input name="is_default" type="checkbox" {{if .is_default}}checked{{end}}>
							</div>
						</div>
>>>>>>> ff93d9db

						<div class="field">
							<button class="ui green button">{{.i18n.Tr "admin.auths.new"}}</button>
						</div>
					</form>
				</div>
			</div>
		</div>
	</div>
</div>
{{template "base/footer" .}}<|MERGE_RESOLUTION|>--- conflicted
+++ resolved
@@ -187,16 +187,13 @@
 								<input name="is_active" type="checkbox" {{if .is_active}}checked{{end}}>
 							</div>
 						</div>
-
-<<<<<<< HEAD
-=======
+            
 						<div class="inline field">
 							<div class="ui checkbox">
 								<label><strong>{{.i18n.Tr "admin.auths.default_auth"}}</strong></label>
 								<input name="is_default" type="checkbox" {{if .is_default}}checked{{end}}>
 							</div>
 						</div>
->>>>>>> ff93d9db
 
 						<div class="field">
 							<button class="ui green button">{{.i18n.Tr "admin.auths.new"}}</button>
